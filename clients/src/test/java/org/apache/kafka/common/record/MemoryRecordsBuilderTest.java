--- conflicted
+++ resolved
@@ -378,16 +378,11 @@
 
         MemoryRecordsBuilder.RecordsInfo info = builder.info();
         assertEquals(logAppendTime, info.maxTimestamp);
-<<<<<<< HEAD
-        // When logAppendTime is used, the first offset of the batch will be the offset of maxTimestamp
-        assertEquals(0L, info.offsetOfMaxTimestamp);
-=======
 
         if (args.compression.type() == CompressionType.NONE && magic <= MAGIC_VALUE_V1)
             assertEquals(0L, info.shallowOffsetOfMaxTimestamp);
         else
             assertEquals(2L, info.shallowOffsetOfMaxTimestamp);
->>>>>>> 0971924e
 
         for (RecordBatch batch : records.batches()) {
             if (magic == MAGIC_VALUE_V0) {
@@ -422,14 +417,9 @@
         }
 
         if (magic == MAGIC_VALUE_V0)
-<<<<<<< HEAD
-            // in MAGIC_VALUE_V0's case, we don't have timestamp info in records, so always return -1.
-            assertEquals(-1L, info.offsetOfMaxTimestamp);
-=======
             assertEquals(-1, info.shallowOffsetOfMaxTimestamp);
         else if (args.compression.type() == CompressionType.NONE && magic == MAGIC_VALUE_V1)
             assertEquals(1L, info.shallowOffsetOfMaxTimestamp);
->>>>>>> 0971924e
         else
             assertEquals(1L, info.offsetOfMaxTimestamp);
 
@@ -509,19 +499,11 @@
 
         MemoryRecordsBuilder.RecordsInfo info = builder.info();
         if (magic == MAGIC_VALUE_V0) {
-<<<<<<< HEAD
-            assertEquals(-1, info.maxTimestamp);
-            assertEquals(-1L, info.offsetOfMaxTimestamp);
-        } else {
-            assertEquals(2L, info.maxTimestamp);
-            assertEquals(2L, info.offsetOfMaxTimestamp);
-=======
             assertEquals(-1, info.shallowOffsetOfMaxTimestamp);
             assertEquals(-1, info.maxTimestamp);
         } else {
             assertEquals(2L, info.shallowOffsetOfMaxTimestamp);
             assertEquals(2L, info.maxTimestamp);
->>>>>>> 0971924e
         }
 
         long i = 0L;
