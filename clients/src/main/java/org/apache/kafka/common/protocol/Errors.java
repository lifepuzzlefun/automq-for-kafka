--- conflicted
+++ resolved
@@ -143,7 +143,7 @@
 import org.apache.kafka.common.errors.UnsupportedForMessageFormatException;
 import org.apache.kafka.common.errors.UnsupportedSaslMechanismException;
 import org.apache.kafka.common.errors.UnsupportedVersionException;
-<<<<<<< HEAD
+import org.apache.kafka.common.errors.TransactionAbortableException;
 import org.apache.kafka.common.errors.AbortableTransactionException;
 
 // AutoMQ inject start
@@ -163,9 +163,6 @@
 import org.apache.kafka.common.errors.s3.StreamNotOpenedException;
 // AutoMQ inject end
 
-=======
-import org.apache.kafka.common.errors.TransactionAbortableException;
->>>>>>> 0971924e
 import org.slf4j.Logger;
 import org.slf4j.LoggerFactory;
 
@@ -415,8 +412,7 @@
     UNKNOWN_SUBSCRIPTION_ID(117, "Client sent a push telemetry request with an invalid or outdated subscription ID.", UnknownSubscriptionIdException::new),
     TELEMETRY_TOO_LARGE(118, "Client sent a push telemetry request larger than the maximum size the broker will accept.", TelemetryTooLargeException::new),
     INVALID_REGISTRATION(119, "The controller has considered the broker registration to be invalid.", InvalidRegistrationException::new),
-<<<<<<< HEAD
-    ABORTABLE_TRANSACTION(120, "The server encountered an error with the transaction. The client can abort the transaction to continue using this transactional ID.", AbortableTransactionException::new),
+    TRANSACTION_ABORTABLE(120, "The server encountered an error with the transaction. The client can abort the transaction to continue using this transactional ID.", TransactionAbortableException::new),
 
     // AutoMQ for Kafka inject start
     STREAM_EXIST(501, "The stream already exists.", StreamExistException::new),
@@ -435,9 +431,6 @@
     NODE_FENCED(514, "The node is fenced.", NodeFencedException::new),
     STREAM_INNER_ERROR(599, "The stream inner error.", StreamInnerErrorException::new);
     // AutoMQ inject end
-=======
-    TRANSACTION_ABORTABLE(120, "The server encountered an error with the transaction. The client can abort the transaction to continue using this transactional ID.", TransactionAbortableException::new);
->>>>>>> 0971924e
 
     private static final Logger log = LoggerFactory.getLogger(Errors.class);
 
