--- conflicted
+++ resolved
@@ -99,11 +99,8 @@
     }
 
     public void onSendAttempt(final long currentTimeMs) {
-<<<<<<< HEAD
-=======
         this.requestInFlight = true;
 
->>>>>>> 0971924e
         // Here we update the timer everytime we try to send a request.
         this.lastSentMs = currentTimeMs;
     }
