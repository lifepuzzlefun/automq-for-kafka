/*
 * Licensed to the Apache Software Foundation (ASF) under one or more
 * contributor license agreements. See the NOTICE file distributed with
 * this work for additional information regarding copyright ownership.
 * The ASF licenses this file to You under the Apache License, Version 2.0
 * (the "License"); you may not use this file except in compliance with
 * the License. You may obtain a copy of the License at
 *
 *    http://www.apache.org/licenses/LICENSE-2.0
 *
 * Unless required by applicable law or agreed to in writing, software
 * distributed under the License is distributed on an "AS IS" BASIS,
 * WITHOUT WARRANTIES OR CONDITIONS OF ANY KIND, either express or implied.
 * See the License for the specific language governing permissions and
 * limitations under the License.
 */
package org.apache.kafka.clients.producer.internals;

import org.apache.kafka.clients.ApiVersions;
import org.apache.kafka.clients.ClientResponse;
import org.apache.kafka.clients.NodeApiVersions;
import org.apache.kafka.clients.RequestCompletionHandler;
import org.apache.kafka.clients.consumer.CommitFailedException;
import org.apache.kafka.clients.consumer.ConsumerGroupMetadata;
import org.apache.kafka.clients.consumer.OffsetAndMetadata;
import org.apache.kafka.clients.producer.Producer;
import org.apache.kafka.clients.producer.ProducerRecord;
import org.apache.kafka.common.KafkaException;
import org.apache.kafka.common.Node;
import org.apache.kafka.common.TopicPartition;
import org.apache.kafka.common.errors.AuthenticationException;
import org.apache.kafka.common.errors.ClusterAuthorizationException;
import org.apache.kafka.common.errors.GroupAuthorizationException;
import org.apache.kafka.common.errors.InvalidPidMappingException;
import org.apache.kafka.common.errors.InvalidProducerEpochException;
import org.apache.kafka.common.errors.OutOfOrderSequenceException;
import org.apache.kafka.common.errors.ProducerFencedException;
import org.apache.kafka.common.errors.RetriableException;
import org.apache.kafka.common.errors.TopicAuthorizationException;
import org.apache.kafka.common.errors.TransactionalIdAuthorizationException;
import org.apache.kafka.common.errors.UnknownProducerIdException;
import org.apache.kafka.common.errors.UnsupportedVersionException;
import org.apache.kafka.common.message.AddOffsetsToTxnRequestData;
import org.apache.kafka.common.message.ApiVersionsResponseData.ApiVersion;
import org.apache.kafka.common.message.EndTxnRequestData;
import org.apache.kafka.common.message.FindCoordinatorRequestData;
import org.apache.kafka.common.message.FindCoordinatorResponseData.Coordinator;
import org.apache.kafka.common.message.InitProducerIdRequestData;
import org.apache.kafka.common.protocol.ApiKeys;
import org.apache.kafka.common.protocol.Errors;
import org.apache.kafka.common.record.RecordBatch;
import org.apache.kafka.common.requests.AbstractRequest;
import org.apache.kafka.common.requests.AbstractResponse;
import org.apache.kafka.common.requests.AddOffsetsToTxnRequest;
import org.apache.kafka.common.requests.AddOffsetsToTxnResponse;
import org.apache.kafka.common.requests.AddPartitionsToTxnRequest;
import org.apache.kafka.common.requests.AddPartitionsToTxnResponse;
import org.apache.kafka.common.requests.EndTxnRequest;
import org.apache.kafka.common.requests.EndTxnResponse;
import org.apache.kafka.common.requests.FindCoordinatorRequest;
import org.apache.kafka.common.requests.FindCoordinatorRequest.CoordinatorType;
import org.apache.kafka.common.requests.FindCoordinatorResponse;
import org.apache.kafka.common.requests.InitProducerIdRequest;
import org.apache.kafka.common.requests.InitProducerIdResponse;
import org.apache.kafka.common.requests.ProduceResponse;
import org.apache.kafka.common.requests.TransactionResult;
import org.apache.kafka.common.requests.TxnOffsetCommitRequest;
import org.apache.kafka.common.requests.TxnOffsetCommitRequest.CommittedOffset;
import org.apache.kafka.common.requests.TxnOffsetCommitResponse;
import org.apache.kafka.common.utils.LogContext;
import org.apache.kafka.common.utils.ProducerIdAndEpoch;
import org.slf4j.Logger;

import java.util.ArrayList;
import java.util.Comparator;
import java.util.HashMap;
import java.util.HashSet;
import java.util.Iterator;
import java.util.List;
import java.util.Locale;
import java.util.Map;
import java.util.OptionalInt;
import java.util.OptionalLong;
import java.util.PriorityQueue;
import java.util.Set;
import java.util.function.Supplier;

/**
 * A class which maintains state for transactions. Also keeps the state necessary to ensure idempotent production.
 */
public class TransactionManager {
    private static final int NO_INFLIGHT_REQUEST_CORRELATION_ID = -1;

    private final Logger log;
    private final String transactionalId;
    private final int transactionTimeoutMs;
    private final ApiVersions apiVersions;

    private final TxnPartitionMap txnPartitionMap;

    private final Map<TopicPartition, CommittedOffset> pendingTxnOffsetCommits;

    // If a batch bound for a partition expired locally after being sent at least once, the partition is considered
    // to have an unresolved state. We keep track of such partitions here, and cannot assign any more sequence numbers
    // for this partition until the unresolved state gets cleared. This may happen if other inflight batches returned
    // successfully (indicating that the expired batch actually made it to the broker). If we don't get any successful
    // responses for the partition once the inflight request count falls to zero, we reset the producer id and
    // consequently clear this data structure as well.
    // The value of the map is the sequence number of the batch following the expired one, computed by adding its
    // record count to its sequence number. This is used to tell if a subsequent batch is the one immediately following
    // the expired one.
    private final Map<TopicPartition, Integer> partitionsWithUnresolvedSequences;

    // The partitions that have received an error that triggers an epoch bump. When the epoch is bumped, these
    // partitions will have the sequences of their in-flight batches rewritten
    private final Set<TopicPartition> partitionsToRewriteSequences;

    private final PriorityQueue<TxnRequestHandler> pendingRequests;
    private final Set<TopicPartition> newPartitionsInTransaction;
    private final Set<TopicPartition> pendingPartitionsInTransaction;
    private final Set<TopicPartition> partitionsInTransaction;

    /**
     * During its normal course of operations, the transaction manager transitions through different internal
     * states (i.e. by updating {@link #currentState}) to one of those defined in {@link State}. These state transitions
     * result from actions on one of the following classes of threads:
     *
     * <ul>
     *     <li><em>Application</em> threads that invokes {@link Producer} API calls</li>
     *     <li><em>{@link Sender}</em> thread operations</li>
     * </ul>
     *
     * When an invalid state transition is detected during execution on an <em>application</em> thread, the
     * {@link #currentState} is <em>not updated</em> and an {@link IllegalStateException} is thrown. This gives the
     * application the opportunity to fix the issue without permanently poisoning the state of the
     * transaction manager. The {@link Producer} API calls that perform a state transition include:
     *
     * <ul>
     *     <li>{@link Producer#initTransactions()} calls {@link #initializeTransactions()}</li>
     *     <li>{@link Producer#beginTransaction()} calls {@link #beginTransaction()}</li>
     *     <li>{@link Producer#commitTransaction()}} calls {@link #beginCommit()}</li>
     *     <li>{@link Producer#abortTransaction()} calls {@link #beginAbort()}
     *     </li>
     *     <li>{@link Producer#sendOffsetsToTransaction(Map, ConsumerGroupMetadata)} calls
     *         {@link #sendOffsetsToTransaction(Map, ConsumerGroupMetadata)}
     *     </li>
     *     <li>{@link Producer#send(ProducerRecord)} (and its variants) calls
     *         {@link #maybeAddPartition(TopicPartition)} and
     *         {@link #maybeTransitionToErrorState(RuntimeException)}
     *     </li>
     * </ul>
     *
     * <p/>
     *
     * The {@link Producer} is implemented such that much of its work delegated to and performed asynchronously on the
     * <em>{@link Sender}</em> thread. This includes record batching, network I/O, broker response handlers, etc. If an
     * invalid state transition is detected in the <em>{@link Sender}</em> thread, in addition to throwing an
     * {@link IllegalStateException}, the transaction manager intentionally "poisons" itself by setting its
     * {@link #currentState} to {@link State#FATAL_ERROR}, a state from which it cannot recover.
     *
     * <p/>
     *
     * It's important to prevent possible corruption when the transaction manager has determined that it is in a
     * fatal state. Subsequent transaction operations attempted via either the <em>application</em> or the
     * <em>{@link Sender}</em> thread should fail. This is achieved when these operations invoke the
     * {@link #maybeFailWithError()} method, as it causes a {@link KafkaException} to be thrown, ensuring the stated
     * transactional guarantees are not violated.
     *
     * <p/>
     *
     * See KAFKA-14831 for more detail.
     */
    private final ThreadLocal<Boolean> shouldPoisonStateOnInvalidTransition;
    private PendingStateTransition pendingTransition;

    // This is used by the TxnRequestHandlers to control how long to back off before a given request is retried.
    // For instance, this value is lowered by the AddPartitionsToTxnHandler when it receives a CONCURRENT_TRANSACTIONS
    // error for the first AddPartitionsRequest in a transaction.
    private final long retryBackoffMs;

    // The retryBackoff is overridden to the following value if the first AddPartitions receives a
    // CONCURRENT_TRANSACTIONS error.
    private static final long ADD_PARTITIONS_RETRY_BACKOFF_MS = 20L;

    private int inFlightRequestCorrelationId = NO_INFLIGHT_REQUEST_CORRELATION_ID;
    private Node transactionCoordinator;
    private Node consumerGroupCoordinator;
    private boolean coordinatorSupportsBumpingEpoch;

    private volatile State currentState = State.UNINITIALIZED;
    private volatile RuntimeException lastError = null;
    private volatile ProducerIdAndEpoch producerIdAndEpoch;
    private volatile boolean transactionStarted = false;
    private volatile boolean epochBumpRequired = false;

    private enum State {
        UNINITIALIZED,
        INITIALIZING,
        READY,
        IN_TRANSACTION,
        COMMITTING_TRANSACTION,
        ABORTING_TRANSACTION,
        ABORTABLE_ERROR,
        FATAL_ERROR;

        private boolean isTransitionValid(State source, State target) {
            switch (target) {
                case UNINITIALIZED:
                    return source == READY || source == ABORTABLE_ERROR;
                case INITIALIZING:
                    return source == UNINITIALIZED || source == ABORTING_TRANSACTION;
                case READY:
                    return source == INITIALIZING || source == COMMITTING_TRANSACTION || source == ABORTING_TRANSACTION;
                case IN_TRANSACTION:
                    return source == READY;
                case COMMITTING_TRANSACTION:
                    return source == IN_TRANSACTION;
                case ABORTING_TRANSACTION:
                    return source == IN_TRANSACTION || source == ABORTABLE_ERROR;
                case ABORTABLE_ERROR:
                    return source == IN_TRANSACTION || source == COMMITTING_TRANSACTION || source == ABORTABLE_ERROR
                            || source == INITIALIZING;
                case FATAL_ERROR:
                default:
                    // We can transition to FATAL_ERROR unconditionally.
                    // FATAL_ERROR is never a valid starting state for any transition. So the only option is to close the
                    // producer or do purely non transactional requests.
                    return true;
            }
        }
    }

    // We use the priority to determine the order in which requests need to be sent out. For instance, if we have
    // a pending FindCoordinator request, that must always go first. Next, If we need a producer id, that must go second.
    // The endTxn request must always go last, unless we are bumping the epoch (a special case of InitProducerId) as
    // part of ending the transaction.
    private enum Priority {
        FIND_COORDINATOR(0),
        INIT_PRODUCER_ID(1),
        ADD_PARTITIONS_OR_OFFSETS(2),
        END_TXN(3),
        EPOCH_BUMP(4);

        final int priority;

        Priority(int priority) {
            this.priority = priority;
        }
    }

    public TransactionManager(final LogContext logContext,
                              final String transactionalId,
                              final int transactionTimeoutMs,
                              final long retryBackoffMs,
                              final ApiVersions apiVersions) {
        this.producerIdAndEpoch = ProducerIdAndEpoch.NONE;
        this.transactionalId = transactionalId;
        this.log = logContext.logger(TransactionManager.class);
        this.transactionTimeoutMs = transactionTimeoutMs;
        this.transactionCoordinator = null;
        this.consumerGroupCoordinator = null;
        this.newPartitionsInTransaction = new HashSet<>();
        this.pendingPartitionsInTransaction = new HashSet<>();
        this.partitionsInTransaction = new HashSet<>();
        this.shouldPoisonStateOnInvalidTransition = ThreadLocal.withInitial(() -> false);
        this.pendingRequests = new PriorityQueue<>(10, Comparator.comparingInt(o -> o.priority().priority));
        this.pendingTxnOffsetCommits = new HashMap<>();
        this.partitionsWithUnresolvedSequences = new HashMap<>();
        this.partitionsToRewriteSequences = new HashSet<>();
        this.retryBackoffMs = retryBackoffMs;
        this.txnPartitionMap = new TxnPartitionMap(logContext);
        this.apiVersions = apiVersions;
    }

    void setPoisonStateOnInvalidTransition(boolean shouldPoisonState) {
        shouldPoisonStateOnInvalidTransition.set(shouldPoisonState);
    }

    public synchronized TransactionalRequestResult initializeTransactions() {
        return initializeTransactions(ProducerIdAndEpoch.NONE);
    }

    synchronized TransactionalRequestResult initializeTransactions(ProducerIdAndEpoch producerIdAndEpoch) {
        maybeFailWithError();

        boolean isEpochBump = producerIdAndEpoch != ProducerIdAndEpoch.NONE;
        return handleCachedTransactionRequestResult(() -> {
            // If this is an epoch bump, we will transition the state as part of handling the EndTxnRequest
            if (!isEpochBump) {
                transitionTo(State.INITIALIZING);
                log.info("Invoking InitProducerId for the first time in order to acquire a producer ID");
            } else {
                log.info("Invoking InitProducerId with current producer ID and epoch {} in order to bump the epoch", producerIdAndEpoch);
            }
            InitProducerIdRequestData requestData = new InitProducerIdRequestData()
                    .setTransactionalId(transactionalId)
                    .setTransactionTimeoutMs(transactionTimeoutMs)
                    .setProducerId(producerIdAndEpoch.producerId)
                    .setProducerEpoch(producerIdAndEpoch.epoch);
            InitProducerIdHandler handler = new InitProducerIdHandler(new InitProducerIdRequest.Builder(requestData),
                    isEpochBump);
            enqueueRequest(handler);
            return handler.result;
        }, State.INITIALIZING, "initTransactions");
    }

    public synchronized void beginTransaction() {
        ensureTransactional();
        throwIfPendingState("beginTransaction");
        maybeFailWithError();
        transitionTo(State.IN_TRANSACTION);
    }

    public synchronized TransactionalRequestResult beginCommit() {
        return handleCachedTransactionRequestResult(() -> {
            maybeFailWithError();
            transitionTo(State.COMMITTING_TRANSACTION);
            return beginCompletingTransaction(TransactionResult.COMMIT);
        }, State.COMMITTING_TRANSACTION, "commitTransaction");
    }

    public synchronized TransactionalRequestResult beginAbort() {
        return handleCachedTransactionRequestResult(() -> {
            if (currentState != State.ABORTABLE_ERROR)
                maybeFailWithError();
            transitionTo(State.ABORTING_TRANSACTION);

            // We're aborting the transaction, so there should be no need to add new partitions
            newPartitionsInTransaction.clear();
            return beginCompletingTransaction(TransactionResult.ABORT);
        }, State.ABORTING_TRANSACTION, "abortTransaction");
    }

    private TransactionalRequestResult beginCompletingTransaction(TransactionResult transactionResult) {
        if (!newPartitionsInTransaction.isEmpty())
            enqueueRequest(addPartitionsToTransactionHandler());

        // If the error is an INVALID_PRODUCER_ID_MAPPING error, the server will not accept an EndTxnRequest, so skip
        // directly to InitProducerId. Otherwise, we must first abort the transaction, because the producer will be
        // fenced if we directly call InitProducerId.
        if (!(lastError instanceof InvalidPidMappingException)) {
            EndTxnRequest.Builder builder = new EndTxnRequest.Builder(
                    new EndTxnRequestData()
                            .setTransactionalId(transactionalId)
                            .setProducerId(producerIdAndEpoch.producerId)
                            .setProducerEpoch(producerIdAndEpoch.epoch)
                            .setCommitted(transactionResult.id));

            EndTxnHandler handler = new EndTxnHandler(builder);
            enqueueRequest(handler);
            if (!epochBumpRequired) {
                return handler.result;
            }
        }

        return initializeTransactions(this.producerIdAndEpoch);
    }

    public synchronized TransactionalRequestResult sendOffsetsToTransaction(final Map<TopicPartition, OffsetAndMetadata> offsets,
                                                                            final ConsumerGroupMetadata groupMetadata) {
        ensureTransactional();
        throwIfPendingState("sendOffsetsToTransaction");
        maybeFailWithError();

        if (currentState != State.IN_TRANSACTION) {
            throw new IllegalStateException("Cannot send offsets if a transaction is not in progress " +
                "(currentState= " + currentState + ")");
        }

        log.debug("Begin adding offsets {} for consumer group {} to transaction", offsets, groupMetadata);
        AddOffsetsToTxnRequest.Builder builder = new AddOffsetsToTxnRequest.Builder(
            new AddOffsetsToTxnRequestData()
                .setTransactionalId(transactionalId)
                .setProducerId(producerIdAndEpoch.producerId)
                .setProducerEpoch(producerIdAndEpoch.epoch)
                .setGroupId(groupMetadata.groupId())
        );
        AddOffsetsToTxnHandler handler = new AddOffsetsToTxnHandler(builder, offsets, groupMetadata);

        enqueueRequest(handler);
        return handler.result;
    }

    public synchronized void maybeAddPartition(TopicPartition topicPartition) {
        maybeFailWithError();
        throwIfPendingState("send");

        if (isTransactional()) {
            if (!hasProducerId()) {
                throw new IllegalStateException("Cannot add partition " + topicPartition +
                    " to transaction before completing a call to initTransactions");
            } else if (currentState != State.IN_TRANSACTION) {
                throw new IllegalStateException("Cannot add partition " + topicPartition +
                    " to transaction while in state  " + currentState);
            } else if (isPartitionAdded(topicPartition) || isPartitionPendingAdd(topicPartition)) {
                return;
            } else {
                log.debug("Begin adding new partition {} to transaction", topicPartition);
                txnPartitionMap.getOrCreate(topicPartition);
                newPartitionsInTransaction.add(topicPartition);
            }
        }
    }

    RuntimeException lastError() {
        return lastError;
    }

    synchronized boolean isSendToPartitionAllowed(TopicPartition tp) {
        if (hasFatalError())
            return false;
        return !isTransactional() || partitionsInTransaction.contains(tp);
    }

    public String transactionalId() {
        return transactionalId;
    }

    public boolean hasProducerId() {
        return producerIdAndEpoch.isValid();
    }

    public boolean isTransactional() {
        return transactionalId != null;
    }

    synchronized boolean hasPartitionsToAdd() {
        return !newPartitionsInTransaction.isEmpty() || !pendingPartitionsInTransaction.isEmpty();
    }

    synchronized boolean isCompleting() {
        return currentState == State.COMMITTING_TRANSACTION || currentState == State.ABORTING_TRANSACTION;
    }

    synchronized boolean hasError() {
        return currentState == State.ABORTABLE_ERROR || currentState == State.FATAL_ERROR;
    }

    synchronized boolean isAborting() {
        return currentState == State.ABORTING_TRANSACTION;
    }

    synchronized void transitionToAbortableError(RuntimeException exception) {
        if (currentState == State.ABORTING_TRANSACTION) {
            log.debug("Skipping transition to abortable error state since the transaction is already being " +
                    "aborted. Underlying exception: ", exception);
            return;
        }

        log.info("Transiting to abortable error state due to {}", exception.toString());
        transitionTo(State.ABORTABLE_ERROR, exception);
    }

    synchronized void transitionToFatalError(RuntimeException exception) {
        log.info("Transiting to fatal error state due to {}", exception.toString());
        transitionTo(State.FATAL_ERROR, exception);

        if (pendingTransition != null) {
            pendingTransition.result.fail(exception);
        }
    }

    // visible for testing
    synchronized boolean isPartitionAdded(TopicPartition partition) {
        return partitionsInTransaction.contains(partition);
    }

    // visible for testing
    synchronized boolean isPartitionPendingAdd(TopicPartition partition) {
        return newPartitionsInTransaction.contains(partition) || pendingPartitionsInTransaction.contains(partition);
    }

    /**
     * Get the current producer id and epoch without blocking. Callers must use {@link ProducerIdAndEpoch#isValid()} to
     * verify that the result is valid.
     *
     * @return the current ProducerIdAndEpoch.
     */
    ProducerIdAndEpoch producerIdAndEpoch() {
        return producerIdAndEpoch;
    }

    synchronized public void maybeUpdateProducerIdAndEpoch(TopicPartition topicPartition) {
        if (hasFatalError()) {
            log.debug("Ignoring producer ID and epoch update request since the producer is in fatal error state");
            return;
        }

        if (hasStaleProducerIdAndEpoch(topicPartition) && !hasInflightBatches(topicPartition)) {
            // If the batch was on a different ID and/or epoch (due to an epoch bump) and all its in-flight batches
            // have completed, reset the partition sequence so that the next batch (with the new epoch) starts from 0
            txnPartitionMap.startSequencesAtBeginning(topicPartition, this.producerIdAndEpoch);
            log.debug("ProducerId of partition {} set to {} with epoch {}. Reinitialize sequence at beginning.",
                      topicPartition, producerIdAndEpoch.producerId, producerIdAndEpoch.epoch);
        }
    }

    /**
     * Set the producer id and epoch atomically.
     */
    private void setProducerIdAndEpoch(ProducerIdAndEpoch producerIdAndEpoch) {
        log.info("ProducerId set to {} with epoch {}", producerIdAndEpoch.producerId, producerIdAndEpoch.epoch);
        this.producerIdAndEpoch = producerIdAndEpoch;
    }

    /**
     * This method resets the producer ID and epoch and sets the state to UNINITIALIZED, which will trigger a new
     * InitProducerId request. This method is only called when the producer epoch is exhausted; we will bump the epoch
     * instead.
     */
    private void resetIdempotentProducerId() {
        if (isTransactional())
            throw new IllegalStateException("Cannot reset producer state for a transactional producer. " +
                    "You must either abort the ongoing transaction or reinitialize the transactional producer instead");
        log.debug("Resetting idempotent producer ID. ID and epoch before reset are {}", this.producerIdAndEpoch);
        setProducerIdAndEpoch(ProducerIdAndEpoch.NONE);
        transitionTo(State.UNINITIALIZED);
    }

    private void resetSequenceForPartition(TopicPartition topicPartition) {
        txnPartitionMap.remove(topicPartition);
        this.partitionsWithUnresolvedSequences.remove(topicPartition);
    }

    private void resetSequenceNumbers() {
        txnPartitionMap.reset();
        this.partitionsWithUnresolvedSequences.clear();
    }

    synchronized void requestEpochBumpForPartition(TopicPartition tp) {
        epochBumpRequired = true;
        this.partitionsToRewriteSequences.add(tp);
    }

    private void bumpIdempotentProducerEpoch() {
        if (this.producerIdAndEpoch.epoch == Short.MAX_VALUE) {
            resetIdempotentProducerId();
        } else {
            setProducerIdAndEpoch(new ProducerIdAndEpoch(this.producerIdAndEpoch.producerId, (short) (this.producerIdAndEpoch.epoch + 1)));
            log.debug("Incremented producer epoch, current producer ID and epoch are now {}", this.producerIdAndEpoch);
        }

        // When the epoch is bumped, rewrite all in-flight sequences for the partition(s) that triggered the epoch bump
        for (TopicPartition topicPartition : this.partitionsToRewriteSequences) {
            this.txnPartitionMap.startSequencesAtBeginning(topicPartition, this.producerIdAndEpoch);
            this.partitionsWithUnresolvedSequences.remove(topicPartition);
        }
        this.partitionsToRewriteSequences.clear();

        epochBumpRequired = false;
    }

    synchronized void bumpIdempotentEpochAndResetIdIfNeeded() {
        if (!isTransactional()) {
            if (epochBumpRequired) {
                bumpIdempotentProducerEpoch();
            }
            if (currentState != State.INITIALIZING && !hasProducerId()) {
                transitionTo(State.INITIALIZING);
                InitProducerIdRequestData requestData = new InitProducerIdRequestData()
                        .setTransactionalId(null)
                        .setTransactionTimeoutMs(Integer.MAX_VALUE);
                InitProducerIdHandler handler = new InitProducerIdHandler(new InitProducerIdRequest.Builder(requestData), false);
                enqueueRequest(handler);
            }
        }
    }

    /**
     * Returns the next sequence number to be written to the given TopicPartition.
     */
    synchronized int sequenceNumber(TopicPartition topicPartition) {
        return txnPartitionMap.getOrCreate(topicPartition).nextSequence();
    }

    /**
     * Returns the current producer id/epoch of the given TopicPartition.
     */
    synchronized ProducerIdAndEpoch producerIdAndEpoch(TopicPartition topicPartition) {
        return txnPartitionMap.getOrCreate(topicPartition).producerIdAndEpoch();
    }

    synchronized void incrementSequenceNumber(TopicPartition topicPartition, int increment) {
        txnPartitionMap.get(topicPartition).incrementSequence(increment);
    }

    synchronized void addInFlightBatch(ProducerBatch batch) {
        if (!batch.hasSequence())
            throw new IllegalStateException("Can't track batch for partition " + batch.topicPartition + " when sequence is not set.");
        txnPartitionMap.get(batch.topicPartition).addInflightBatch(batch);
    }

    /**
     * Returns the first inflight sequence for a given partition. This is the base sequence of an inflight batch with
     * the lowest sequence number.
     * @return the lowest inflight sequence if the transaction manager is tracking inflight requests for this partition.
     *         If there are no inflight requests being tracked for this partition, this method will return
     *         RecordBatch.NO_SEQUENCE.
     */
    synchronized int firstInFlightSequence(TopicPartition topicPartition) {
        if (!hasInflightBatches(topicPartition))
            return RecordBatch.NO_SEQUENCE;
        ProducerBatch batch = nextBatchBySequence(topicPartition);
        return batch == null ? RecordBatch.NO_SEQUENCE : batch.baseSequence();
    }

    synchronized ProducerBatch nextBatchBySequence(TopicPartition topicPartition) {
        return txnPartitionMap.nextBatchBySequence(topicPartition);
    }

    synchronized void removeInFlightBatch(ProducerBatch batch) {
        if (hasInflightBatches(batch.topicPartition))
            txnPartitionMap.removeInFlightBatch(batch);
    }

    private int maybeUpdateLastAckedSequence(TopicPartition topicPartition, int sequence) {
        return txnPartitionMap.maybeUpdateLastAckedSequence(topicPartition, sequence);
    }

    synchronized OptionalInt lastAckedSequence(TopicPartition topicPartition) {
        return txnPartitionMap.lastAckedSequence(topicPartition);
    }

    synchronized OptionalLong lastAckedOffset(TopicPartition topicPartition) {
        return txnPartitionMap.lastAckedOffset(topicPartition);
    }

    private void updateLastAckedOffset(ProduceResponse.PartitionResponse response, ProducerBatch batch) {
        if (response.baseOffset == ProduceResponse.INVALID_OFFSET)
            return;
        long lastOffset = response.baseOffset + batch.recordCount - 1;
        txnPartitionMap.updateLastAckedOffset(batch.topicPartition, isTransactional(), lastOffset);
    }

    public synchronized void handleCompletedBatch(ProducerBatch batch, ProduceResponse.PartitionResponse response) {
        int lastAckedSequence = maybeUpdateLastAckedSequence(batch.topicPartition, batch.lastSequence());
        log.debug("ProducerId: {}; Set last ack'd sequence number for topic-partition {} to {}",
                batch.producerId(),
                batch.topicPartition,
                lastAckedSequence);

        updateLastAckedOffset(response, batch);
        removeInFlightBatch(batch);
    }

    public synchronized void transitionToUninitialized(RuntimeException exception) {
        transitionTo(State.UNINITIALIZED);
        if (pendingTransition != null) {
            pendingTransition.result.fail(exception);
        }
        lastError = null;
    }

    public synchronized void maybeTransitionToErrorState(RuntimeException exception) {
        if (exception instanceof ClusterAuthorizationException
                || exception instanceof TransactionalIdAuthorizationException
                || exception instanceof ProducerFencedException
                || exception instanceof UnsupportedVersionException) {
            transitionToFatalError(exception);
        } else if (isTransactional()) {
            if (canBumpEpoch() && !isCompleting()) {
                epochBumpRequired = true;
            }
            transitionToAbortableError(exception);
        }
    }

    synchronized void handleFailedBatch(ProducerBatch batch, RuntimeException exception, boolean adjustSequenceNumbers) {
        maybeTransitionToErrorState(exception);
        removeInFlightBatch(batch);

        if (hasFatalError()) {
            log.debug("Ignoring batch {} with producer id {}, epoch {}, and sequence number {} " +
                            "since the producer is already in fatal error state", batch, batch.producerId(),
                    batch.producerEpoch(), batch.baseSequence(), exception);
            return;
        }

        if (exception instanceof OutOfOrderSequenceException && !isTransactional()) {
            log.error("The broker returned {} for topic-partition {} with producerId {}, epoch {}, and sequence number {}",
                    exception, batch.topicPartition, batch.producerId(), batch.producerEpoch(), batch.baseSequence());

            // If we fail with an OutOfOrderSequenceException, we have a gap in the log. Bump the epoch for this
            // partition, which will reset the sequence number to 0 and allow us to continue
            requestEpochBumpForPartition(batch.topicPartition);
        } else if (exception instanceof UnknownProducerIdException) {
            // If we get an UnknownProducerId for a partition, then the broker has no state for that producer. It will
            // therefore accept a write with sequence number 0. We reset the sequence number for the partition here so
            // that the producer can continue after aborting the transaction. All inflight-requests to this partition
            // will also fail with an UnknownProducerId error, so the sequence will remain at 0. Note that if the
            // broker supports bumping the epoch, we will later reset all sequence numbers after calling InitProducerId
            resetSequenceForPartition(batch.topicPartition);
        } else {
            if (adjustSequenceNumbers) {
                if (!isTransactional()) {
                    requestEpochBumpForPartition(batch.topicPartition);
                } else {
                    txnPartitionMap.adjustSequencesDueToFailedBatch(batch);
                }
            }
        }
    }

    synchronized boolean hasInflightBatches(TopicPartition topicPartition) {
        return txnPartitionMap.getOrCreate(topicPartition).hasInflightBatches();
    }

    synchronized boolean hasStaleProducerIdAndEpoch(TopicPartition topicPartition) {
        return !producerIdAndEpoch.equals(txnPartitionMap.getOrCreate(topicPartition).producerIdAndEpoch());
    }

    synchronized boolean hasUnresolvedSequences() {
        return !partitionsWithUnresolvedSequences.isEmpty();
    }

    synchronized boolean hasUnresolvedSequence(TopicPartition topicPartition) {
        return partitionsWithUnresolvedSequences.containsKey(topicPartition);
    }

    synchronized void markSequenceUnresolved(ProducerBatch batch) {
        int nextSequence = batch.lastSequence() + 1;
        partitionsWithUnresolvedSequences.compute(batch.topicPartition,
            (k, v) -> v == null ? nextSequence : Math.max(v, nextSequence));
        log.debug("Marking partition {} unresolved with next sequence number {}", batch.topicPartition,
                partitionsWithUnresolvedSequences.get(batch.topicPartition));
    }

    // Attempts to resolve unresolved sequences. If all in-flight requests are complete and some partitions are still
    // unresolved, either bump the epoch if possible, or transition to a fatal error
    synchronized void maybeResolveSequences() {
        for (Iterator<TopicPartition> iter = partitionsWithUnresolvedSequences.keySet().iterator(); iter.hasNext(); ) {
            TopicPartition topicPartition = iter.next();
            if (!hasInflightBatches(topicPartition)) {
                // The partition has been fully drained. At this point, the last ack'd sequence should be one less than
                // next sequence destined for the partition. If so, the partition is fully resolved. If not, we should
                // reset the sequence number if necessary.
                if (isNextSequence(topicPartition, sequenceNumber(topicPartition))) {
                    // This would happen when a batch was expired, but subsequent batches succeeded.
                    iter.remove();
                } else {
                    // We would enter this branch if all in flight batches were ultimately expired in the producer.
                    if (isTransactional()) {
                        // For the transactional producer, we bump the epoch if possible, otherwise we transition to a fatal error
                        String unackedMessagesErr = "The client hasn't received acknowledgment for some previously " +
                                "sent messages and can no longer retry them. ";
                        if (canBumpEpoch()) {
                            epochBumpRequired = true;
                            KafkaException exception = new KafkaException(unackedMessagesErr + "It is safe to abort " +
                                    "the transaction and continue.");
                            transitionToAbortableError(exception);
                        } else {
                            KafkaException exception = new KafkaException(unackedMessagesErr + "It isn't safe to continue.");
                            transitionToFatalError(exception);
                        }
                    } else {
                        // For the idempotent producer, bump the epoch
                        log.info("No inflight batches remaining for {}, last ack'd sequence for partition is {}, next sequence is {}. " +
                                        "Going to bump epoch and reset sequence numbers.", topicPartition,
                                lastAckedSequence(topicPartition).orElse(TxnPartitionEntry.NO_LAST_ACKED_SEQUENCE_NUMBER), sequenceNumber(topicPartition));
                        requestEpochBumpForPartition(topicPartition);
                    }

                    iter.remove();
                }
            }
        }
    }

    private boolean isNextSequence(TopicPartition topicPartition, int sequence) {
        return sequence - lastAckedSequence(topicPartition).orElse(TxnPartitionEntry.NO_LAST_ACKED_SEQUENCE_NUMBER) == 1;
    }

    private boolean isNextSequenceForUnresolvedPartition(TopicPartition topicPartition, int sequence) {
        return this.hasUnresolvedSequence(topicPartition) &&
                sequence == this.partitionsWithUnresolvedSequences.get(topicPartition);
    }

    synchronized TxnRequestHandler nextRequest(boolean hasIncompleteBatches) {
        if (!newPartitionsInTransaction.isEmpty())
            enqueueRequest(addPartitionsToTransactionHandler());

        TxnRequestHandler nextRequestHandler = pendingRequests.peek();
        if (nextRequestHandler == null)
            return null;

        // Do not send the EndTxn until all batches have been flushed
        if (nextRequestHandler.isEndTxn() && hasIncompleteBatches)
            return null;

        pendingRequests.poll();
        if (maybeTerminateRequestWithError(nextRequestHandler)) {
            log.trace("Not sending transactional request {} because we are in an error state",
                    nextRequestHandler.requestBuilder());
            return null;
        }

        if (nextRequestHandler.isEndTxn() && !transactionStarted) {
            nextRequestHandler.result.done();
            if (currentState != State.FATAL_ERROR) {
                log.debug("Not sending EndTxn for completed transaction since no partitions " +
                        "or offsets were successfully added");
                completeTransaction();
            }
            nextRequestHandler = pendingRequests.poll();
        }

        if (nextRequestHandler != null)
            log.trace("Request {} dequeued for sending", nextRequestHandler.requestBuilder());

        return nextRequestHandler;
    }

    synchronized void retry(TxnRequestHandler request) {
        request.setRetry();
        enqueueRequest(request);
    }

    synchronized void authenticationFailed(AuthenticationException e) {
        for (TxnRequestHandler request : pendingRequests)
            request.fatalError(e);
    }

    synchronized void failPendingRequests(RuntimeException exception) {
        pendingRequests.forEach(handler ->
                handler.abortableError(exception));
    }

    synchronized void close() {
        KafkaException shutdownException = new KafkaException("The producer closed forcefully");
        pendingRequests.forEach(handler ->
                handler.fatalError(shutdownException));
        if (pendingTransition != null) {
            pendingTransition.result.fail(shutdownException);
        }
    }

    Node coordinator(FindCoordinatorRequest.CoordinatorType type) {
        switch (type) {
            case GROUP:
                return consumerGroupCoordinator;
            case TRANSACTION:
                return transactionCoordinator;
            default:
                throw new IllegalStateException("Received an invalid coordinator type: " + type);
        }
    }

    void lookupCoordinator(TxnRequestHandler request) {
        lookupCoordinator(request.coordinatorType(), request.coordinatorKey());
    }

    void setInFlightCorrelationId(int correlationId) {
        inFlightRequestCorrelationId = correlationId;
    }

    private void clearInFlightCorrelationId() {
        inFlightRequestCorrelationId = NO_INFLIGHT_REQUEST_CORRELATION_ID;
    }

    boolean hasInFlightRequest() {
        return inFlightRequestCorrelationId != NO_INFLIGHT_REQUEST_CORRELATION_ID;
    }

    // visible for testing.
    boolean hasFatalError() {
        return currentState == State.FATAL_ERROR;
    }

    // visible for testing.
    boolean hasAbortableError() {
        return currentState == State.ABORTABLE_ERROR;
    }

    // visible for testing
    synchronized boolean transactionContainsPartition(TopicPartition topicPartition) {
        return partitionsInTransaction.contains(topicPartition);
    }

    // visible for testing
    synchronized boolean hasPendingOffsetCommits() {
        return !pendingTxnOffsetCommits.isEmpty();
    }

    synchronized boolean hasPendingRequests() {
        return !pendingRequests.isEmpty();
    }

    // visible for testing
    synchronized boolean hasOngoingTransaction() {
        // transactions are considered ongoing once started until completion or a fatal error
        return currentState == State.IN_TRANSACTION || isCompleting() || hasAbortableError();
    }

    synchronized boolean canRetry(ProduceResponse.PartitionResponse response, ProducerBatch batch) {
        Errors error = response.error;

        // An UNKNOWN_PRODUCER_ID means that we have lost the producer state on the broker. Depending on the log start
        // offset, we may want to retry these, as described for each case below. If none of those apply, then for the
        // idempotent producer, we will locally bump the epoch and reset the sequence numbers of in-flight batches from
        // sequence 0, then retry the failed batch, which should now succeed. For the transactional producer, allow the
        // batch to fail. When processing the failed batch, we will transition to an abortable error and set a flag
        // indicating that we need to bump the epoch (if supported by the broker).
        if (error == Errors.UNKNOWN_PRODUCER_ID) {
            if (response.logStartOffset == -1) {
                // We don't know the log start offset with this response. We should just retry the request until we get it.
                // The UNKNOWN_PRODUCER_ID error code was added along with the new ProduceResponse which includes the
                // logStartOffset. So the '-1' sentinel is not for backward compatibility. Instead, it is possible for
                // a broker to not know the logStartOffset at when it is returning the response because the partition
                // may have moved away from the broker from the time the error was initially raised to the time the
                // response was being constructed. In these cases, we should just retry the request: we are guaranteed
                // to eventually get a logStartOffset once things settle down.
                return true;
            }

            if (batch.sequenceHasBeenReset()) {
                // When the first inflight batch fails due to the truncation case, then the sequences of all the other
                // in flight batches would have been restarted from the beginning. However, when those responses
                // come back from the broker, they would also come with an UNKNOWN_PRODUCER_ID error. In this case, we should not
                // reset the sequence numbers to the beginning.
                return true;
            } else if (lastAckedOffset(batch.topicPartition).orElse(TxnPartitionEntry.NO_LAST_ACKED_SEQUENCE_NUMBER) < response.logStartOffset) {
                // The head of the log has been removed, probably due to the retention time elapsing. In this case,
                // we expect to lose the producer state. For the transactional producer, reset the sequences of all
                // inflight batches to be from the beginning and retry them, so that the transaction does not need to
                // be aborted. For the idempotent producer, bump the epoch to avoid reusing (sequence, epoch) pairs
                if (isTransactional()) {
                    txnPartitionMap.startSequencesAtBeginning(batch.topicPartition, this.producerIdAndEpoch);
                } else {
                    requestEpochBumpForPartition(batch.topicPartition);
                }
                return true;
            }

            if (!isTransactional()) {
                // For the idempotent producer, always retry UNKNOWN_PRODUCER_ID errors. If the batch has the current
                // producer ID and epoch, request a bump of the epoch. Otherwise just retry the produce.
                requestEpochBumpForPartition(batch.topicPartition);
                return true;
            }
        } else if (error == Errors.OUT_OF_ORDER_SEQUENCE_NUMBER) {
            if (!hasUnresolvedSequence(batch.topicPartition) &&
                    (batch.sequenceHasBeenReset() || !isNextSequence(batch.topicPartition, batch.baseSequence()))) {
                // We should retry the OutOfOrderSequenceException if the batch is _not_ the next batch, ie. its base
                // sequence isn't the lastAckedSequence + 1.
                return true;
            } else if (!isTransactional()) {
                // For the idempotent producer, retry all OUT_OF_ORDER_SEQUENCE_NUMBER errors. If there are no
                // unresolved sequences, or this batch is the one immediately following an unresolved sequence, we know
                // there is actually a gap in the sequences, and we bump the epoch. Otherwise, retry without bumping
                // and wait to see if the sequence resolves
                if (!hasUnresolvedSequence(batch.topicPartition) ||
                        isNextSequenceForUnresolvedPartition(batch.topicPartition, batch.baseSequence())) {
                    requestEpochBumpForPartition(batch.topicPartition);
                }
                return true;
            }
        }

        // If neither of the above cases are true, retry if the exception is retriable
        return error.exception() instanceof RetriableException;
    }

    // visible for testing
    synchronized boolean isReady() {
        return isTransactional() && currentState == State.READY;
    }

    // visible for testing
    synchronized boolean isInitializing() {
        return isTransactional() && currentState == State.INITIALIZING;
    }

    void handleCoordinatorReady() {
        NodeApiVersions nodeApiVersions = transactionCoordinator != null ?
                apiVersions.get(transactionCoordinator.idString()) :
                null;
        ApiVersion initProducerIdVersion = nodeApiVersions != null ?
                nodeApiVersions.apiVersion(ApiKeys.INIT_PRODUCER_ID) :
                null;
        this.coordinatorSupportsBumpingEpoch = initProducerIdVersion != null &&
                initProducerIdVersion.maxVersion() >= 3;
    }

    private void transitionTo(State target) {
        transitionTo(target, null);
    }

    private void transitionTo(State target, RuntimeException error) {
        if (!currentState.isTransitionValid(currentState, target)) {
            String idString = transactionalId == null ?  "" : "TransactionalId " + transactionalId + ": ";
            String message = idString + "Invalid transition attempted from state "
                    + currentState.name() + " to state " + target.name();

            if (shouldPoisonStateOnInvalidTransition.get()) {
                currentState = State.FATAL_ERROR;
                lastError = new IllegalStateException(message);
                throw lastError;
            } else {
                throw new IllegalStateException(message);
            }
        } else if (target == State.FATAL_ERROR || target == State.ABORTABLE_ERROR) {
            if (error == null)
                throw new IllegalArgumentException("Cannot transition to " + target + " with a null exception");
            lastError = error;
        } else {
            lastError = null;
        }

        if (lastError != null)
            log.debug("Transition from state {} to error state {}", currentState, target, lastError);
        else
            log.debug("Transition from state {} to {}", currentState, target);

        currentState = target;
    }

    private void ensureTransactional() {
        if (!isTransactional())
            throw new IllegalStateException("Transactional method invoked on a non-transactional producer.");
    }

    private void maybeFailWithError() {
        if (!hasError()) {
            return;
        }
        // for ProducerFencedException, do not wrap it as a KafkaException
        // but create a new instance without the call trace since it was not thrown because of the current call
        if (lastError instanceof ProducerFencedException) {
            throw new ProducerFencedException("Producer with transactionalId '" + transactionalId
                    + "' and " + producerIdAndEpoch + " has been fenced by another producer " +
                    "with the same transactionalId");
        }
        if (lastError instanceof InvalidProducerEpochException) {
            throw new InvalidProducerEpochException("Producer with transactionalId '" + transactionalId
                    + "' and " + producerIdAndEpoch + " attempted to produce with an old epoch");
        }
        if (lastError instanceof IllegalStateException) {
            throw new IllegalStateException("Producer with transactionalId '" + transactionalId
                    + "' and " + producerIdAndEpoch + " cannot execute transactional method because of previous invalid state transition attempt", lastError);
        }
        throw new KafkaException("Cannot execute transactional method because we are in an error state", lastError);
    }

    private boolean maybeTerminateRequestWithError(TxnRequestHandler requestHandler) {
        if (hasError()) {
            if (hasAbortableError() && requestHandler instanceof FindCoordinatorHandler)
                // No harm letting the FindCoordinator request go through if we're expecting to abort
                return false;

            requestHandler.fail(lastError);
            return true;
        }
        return false;
    }

    private void enqueueRequest(TxnRequestHandler requestHandler) {
        log.debug("Enqueuing transactional request {}", requestHandler.requestBuilder());
        pendingRequests.add(requestHandler);
    }

    private void lookupCoordinator(FindCoordinatorRequest.CoordinatorType type, String coordinatorKey) {
        switch (type) {
            case GROUP:
                consumerGroupCoordinator = null;
                break;
            case TRANSACTION:
                transactionCoordinator = null;
                break;
            default:
                throw new IllegalStateException("Invalid coordinator type: " + type);
        }

        FindCoordinatorRequestData data = new FindCoordinatorRequestData()
                .setKeyType(type.id())
                .setKey(coordinatorKey);
        FindCoordinatorRequest.Builder builder = new FindCoordinatorRequest.Builder(data);
        enqueueRequest(new FindCoordinatorHandler(builder));
    }

    private TxnRequestHandler addPartitionsToTransactionHandler() {
        pendingPartitionsInTransaction.addAll(newPartitionsInTransaction);
        newPartitionsInTransaction.clear();
        AddPartitionsToTxnRequest.Builder builder =
            AddPartitionsToTxnRequest.Builder.forClient(transactionalId,
                producerIdAndEpoch.producerId,
                producerIdAndEpoch.epoch,
                new ArrayList<>(pendingPartitionsInTransaction));
        return new AddPartitionsToTxnHandler(builder);
    }

    private TxnOffsetCommitHandler txnOffsetCommitHandler(TransactionalRequestResult result,
                                                          Map<TopicPartition, OffsetAndMetadata> offsets,
                                                          ConsumerGroupMetadata groupMetadata) {
        for (Map.Entry<TopicPartition, OffsetAndMetadata> entry : offsets.entrySet()) {
            OffsetAndMetadata offsetAndMetadata = entry.getValue();
            CommittedOffset committedOffset = new CommittedOffset(offsetAndMetadata.offset(),
                    offsetAndMetadata.metadata(), offsetAndMetadata.leaderEpoch());
            pendingTxnOffsetCommits.put(entry.getKey(), committedOffset);
        }

        final TxnOffsetCommitRequest.Builder builder =
            new TxnOffsetCommitRequest.Builder(transactionalId,
                groupMetadata.groupId(),
                producerIdAndEpoch.producerId,
                producerIdAndEpoch.epoch,
                pendingTxnOffsetCommits,
                groupMetadata.memberId(),
                groupMetadata.generationId(),
                groupMetadata.groupInstanceId()
            );
        return new TxnOffsetCommitHandler(result, builder);
    }

    private void throwIfPendingState(String operation) {
        if (pendingTransition != null) {
            if (pendingTransition.result.isAcked()) {
                pendingTransition = null;
            } else {
                throw new IllegalStateException("Cannot attempt operation `" + operation + "` "
                    + "because the previous call to `" + pendingTransition.operation + "` "
                    + "timed out and must be retried");
            }
        }
    }

    private TransactionalRequestResult handleCachedTransactionRequestResult(
        Supplier<TransactionalRequestResult> transactionalRequestResultSupplier,
        State nextState,
        String operation
    ) {
        ensureTransactional();

        if (pendingTransition != null) {
            if (pendingTransition.result.isAcked()) {
                pendingTransition = null;
            } else if (nextState != pendingTransition.state) {
                throw new IllegalStateException("Cannot attempt operation `" + operation + "` "
                    + "because the previous call to `" + pendingTransition.operation + "` "
                    + "timed out and must be retried");
            } else {
                return pendingTransition.result;
            }
        }

        TransactionalRequestResult result = transactionalRequestResultSupplier.get();
        pendingTransition = new PendingStateTransition(result, nextState, operation);
        return result;
    }

    // package-private for testing
    boolean canBumpEpoch() {
        if (!isTransactional()) {
            return true;
        }

        return coordinatorSupportsBumpingEpoch;
    }

    private void completeTransaction() {
        if (epochBumpRequired) {
            transitionTo(State.INITIALIZING);
        } else {
            transitionTo(State.READY);
        }
        lastError = null;
        epochBumpRequired = false;
        transactionStarted = false;
        newPartitionsInTransaction.clear();
        pendingPartitionsInTransaction.clear();
        partitionsInTransaction.clear();
    }

    abstract class TxnRequestHandler implements RequestCompletionHandler {
        protected final TransactionalRequestResult result;
        private boolean isRetry = false;

        TxnRequestHandler(TransactionalRequestResult result) {
            this.result = result;
        }

        TxnRequestHandler(String operation) {
            this(new TransactionalRequestResult(operation));
        }

        void fatalError(RuntimeException e) {
            result.fail(e);
            transitionToFatalError(e);
        }

        void abortableError(RuntimeException e) {
            result.fail(e);
            transitionToAbortableError(e);
        }

        void abortableErrorIfPossible(RuntimeException e) {
            if (canBumpEpoch()) {
                epochBumpRequired = true;
                abortableError(e);
            } else {
                fatalError(e);
            }
        }

        void fail(RuntimeException e) {
            result.fail(e);
        }

        void reenqueue() {
            synchronized (TransactionManager.this) {
                this.isRetry = true;
                enqueueRequest(this);
            }
        }

        long retryBackoffMs() {
            return retryBackoffMs;
        }

        @Override
        public void onComplete(ClientResponse response) {
            if (response.requestHeader().correlationId() != inFlightRequestCorrelationId) {
                fatalError(new RuntimeException("Detected more than one in-flight transactional request."));
            } else {
                clearInFlightCorrelationId();
                if (response.wasDisconnected()) {
                    log.debug("Disconnected from {}. Will retry.", response.destination());
                    if (this.needsCoordinator())
                        lookupCoordinator(this.coordinatorType(), this.coordinatorKey());
                    reenqueue();
                } else if (response.versionMismatch() != null) {
                    fatalError(response.versionMismatch());
                } else if (response.hasResponse()) {
                    log.trace("Received transactional response {} for request {}", response.responseBody(),
                            requestBuilder());
                    synchronized (TransactionManager.this) {
                        handleResponse(response.responseBody());
                    }
                } else {
                    fatalError(new KafkaException("Could not execute transactional request for unknown reasons"));
                }
            }
        }

        boolean needsCoordinator() {
            return coordinatorType() != null;
        }

        FindCoordinatorRequest.CoordinatorType coordinatorType() {
            return FindCoordinatorRequest.CoordinatorType.TRANSACTION;
        }

        String coordinatorKey() {
            return transactionalId;
        }

        void setRetry() {
            this.isRetry = true;
        }

        boolean isRetry() {
            return isRetry;
        }

        boolean isEndTxn() {
            return false;
        }

        abstract AbstractRequest.Builder<?> requestBuilder();

        abstract void handleResponse(AbstractResponse responseBody);

        abstract Priority priority();
    }

    private class InitProducerIdHandler extends TxnRequestHandler {
        private final InitProducerIdRequest.Builder builder;
        private final boolean isEpochBump;

        private InitProducerIdHandler(InitProducerIdRequest.Builder builder, boolean isEpochBump) {
            super("InitProducerId");
            this.builder = builder;
            this.isEpochBump = isEpochBump;
        }

        @Override
        InitProducerIdRequest.Builder requestBuilder() {
            return builder;
        }

        @Override
        Priority priority() {
            return this.isEpochBump ? Priority.EPOCH_BUMP : Priority.INIT_PRODUCER_ID;
        }

        @Override
        FindCoordinatorRequest.CoordinatorType coordinatorType() {
            if (isTransactional()) {
                return FindCoordinatorRequest.CoordinatorType.TRANSACTION;
            } else {
                return null;
            }
        }

        @Override
        public void handleResponse(AbstractResponse response) {
            InitProducerIdResponse initProducerIdResponse = (InitProducerIdResponse) response;
            Errors error = initProducerIdResponse.error();

            if (error == Errors.NONE) {
                ProducerIdAndEpoch producerIdAndEpoch = new ProducerIdAndEpoch(initProducerIdResponse.data().producerId(),
                        initProducerIdResponse.data().producerEpoch());
                setProducerIdAndEpoch(producerIdAndEpoch);
                transitionTo(State.READY);
                lastError = null;
                if (this.isEpochBump) {
                    resetSequenceNumbers();
                }
                result.done();
            } else if (error == Errors.NOT_COORDINATOR || error == Errors.COORDINATOR_NOT_AVAILABLE) {
                lookupCoordinator(FindCoordinatorRequest.CoordinatorType.TRANSACTION, transactionalId);
                reenqueue();
            } else if (error.exception() instanceof RetriableException) {
                reenqueue();
            } else if (error == Errors.TRANSACTIONAL_ID_AUTHORIZATION_FAILED ||
                    error == Errors.CLUSTER_AUTHORIZATION_FAILED) {
                log.info("Abortable authorization error: {}.  Transition the producer state to {}", error.message(), State.ABORTABLE_ERROR);
                lastError = error.exception();
                abortableError(error.exception());
            } else if (error == Errors.INVALID_PRODUCER_EPOCH || error == Errors.PRODUCER_FENCED) {
                // We could still receive INVALID_PRODUCER_EPOCH from old versioned transaction coordinator,
                // just treat it the same as PRODUCE_FENCED.
                fatalError(Errors.PRODUCER_FENCED.exception());
<<<<<<< HEAD
            } else if (error == Errors.ABORTABLE_TRANSACTION) {
=======
            } else if (error == Errors.TRANSACTION_ABORTABLE) {
>>>>>>> 0971924e
                abortableError(error.exception());
            } else {
                fatalError(new KafkaException("Unexpected error in InitProducerIdResponse; " + error.message()));
            }
        }
    }

    private class AddPartitionsToTxnHandler extends TxnRequestHandler {
        private final AddPartitionsToTxnRequest.Builder builder;
        private long retryBackoffMs;

        private AddPartitionsToTxnHandler(AddPartitionsToTxnRequest.Builder builder) {
            super("AddPartitionsToTxn");
            this.builder = builder;
            this.retryBackoffMs = TransactionManager.this.retryBackoffMs;
        }

        @Override
        AddPartitionsToTxnRequest.Builder requestBuilder() {
            return builder;
        }

        @Override
        Priority priority() {
            return Priority.ADD_PARTITIONS_OR_OFFSETS;
        }

        @Override
        public void handleResponse(AbstractResponse response) {
            AddPartitionsToTxnResponse addPartitionsToTxnResponse = (AddPartitionsToTxnResponse) response;
            Map<TopicPartition, Errors> errors = addPartitionsToTxnResponse.errors().get(AddPartitionsToTxnResponse.V3_AND_BELOW_TXN_ID);
            boolean hasPartitionErrors = false;
            Set<String> unauthorizedTopics = new HashSet<>();
            retryBackoffMs = TransactionManager.this.retryBackoffMs;

            for (Map.Entry<TopicPartition, Errors> topicPartitionErrorEntry : errors.entrySet()) {
                TopicPartition topicPartition = topicPartitionErrorEntry.getKey();
                Errors error = topicPartitionErrorEntry.getValue();

                if (error == Errors.NONE) {
                    continue;
                } else if (error == Errors.COORDINATOR_NOT_AVAILABLE || error == Errors.NOT_COORDINATOR) {
                    lookupCoordinator(FindCoordinatorRequest.CoordinatorType.TRANSACTION, transactionalId);
                    reenqueue();
                    return;
                } else if (error == Errors.CONCURRENT_TRANSACTIONS) {
                    maybeOverrideRetryBackoffMs();
                    reenqueue();
                    return;
                } else if (error.exception() instanceof RetriableException) {
                    reenqueue();
                    return;
                } else if (error == Errors.INVALID_PRODUCER_EPOCH || error == Errors.PRODUCER_FENCED) {
                    // We could still receive INVALID_PRODUCER_EPOCH from old versioned transaction coordinator,
                    // just treat it the same as PRODUCE_FENCED.
                    fatalError(Errors.PRODUCER_FENCED.exception());
                    return;
                } else if (error == Errors.TRANSACTIONAL_ID_AUTHORIZATION_FAILED ||
                        error == Errors.INVALID_TXN_STATE) {
                    fatalError(error.exception());
                    return;
                } else if (error == Errors.TOPIC_AUTHORIZATION_FAILED) {
                    unauthorizedTopics.add(topicPartition.topic());
                } else if (error == Errors.OPERATION_NOT_ATTEMPTED) {
                    log.debug("Did not attempt to add partition {} to transaction because other partitions in the " +
                            "batch had errors.", topicPartition);
                    hasPartitionErrors = true;
                } else if (error == Errors.UNKNOWN_PRODUCER_ID || error == Errors.INVALID_PRODUCER_ID_MAPPING) {
                    abortableErrorIfPossible(error.exception());
                    return;
<<<<<<< HEAD
                } else if (error == Errors.ABORTABLE_TRANSACTION) {
=======
                } else if (error == Errors.TRANSACTION_ABORTABLE) {
>>>>>>> 0971924e
                    abortableError(error.exception());
                    return;
                } else {
                    log.error("Could not add partition {} due to unexpected error {}", topicPartition, error);
                    hasPartitionErrors = true;
                }
            }

            Set<TopicPartition> partitions = errors.keySet();

            // Remove the partitions from the pending set regardless of the result. We use the presence
            // of partitions in the pending set to know when it is not safe to send batches. However, if
            // the partitions failed to be added and we enter an error state, we expect the batches to be
            // aborted anyway. In this case, we must be able to continue sending the batches which are in
            // retry for partitions that were successfully added.
            pendingPartitionsInTransaction.removeAll(partitions);

            if (!unauthorizedTopics.isEmpty()) {
                abortableError(new TopicAuthorizationException(unauthorizedTopics));
            } else if (hasPartitionErrors) {
                abortableError(new KafkaException("Could not add partitions to transaction due to errors: " + errors));
            } else {
                log.debug("Successfully added partitions {} to transaction", partitions);
                partitionsInTransaction.addAll(partitions);
                transactionStarted = true;
                result.done();
            }
        }

        @Override
        public long retryBackoffMs() {
            return Math.min(TransactionManager.this.retryBackoffMs, this.retryBackoffMs);
        }

        private void maybeOverrideRetryBackoffMs() {
            // We only want to reduce the backoff when retrying the first AddPartition which errored out due to a
            // CONCURRENT_TRANSACTIONS error since this means that the previous transaction is still completing and
            // we don't want to wait too long before trying to start the new one.
            //
            // This is only a temporary fix, the long term solution is being tracked in
            // https://issues.apache.org/jira/browse/KAFKA-5482
            if (partitionsInTransaction.isEmpty())
                this.retryBackoffMs = ADD_PARTITIONS_RETRY_BACKOFF_MS;
        }
    }

    private class FindCoordinatorHandler extends TxnRequestHandler {
        private final FindCoordinatorRequest.Builder builder;

        private FindCoordinatorHandler(FindCoordinatorRequest.Builder builder) {
            super("FindCoordinator");
            this.builder = builder;
        }

        @Override
        FindCoordinatorRequest.Builder requestBuilder() {
            return builder;
        }

        @Override
        Priority priority() {
            return Priority.FIND_COORDINATOR;
        }

        @Override
        FindCoordinatorRequest.CoordinatorType coordinatorType() {
            return null;
        }

        @Override
        String coordinatorKey() {
            return null;
        }

        @Override
        public void handleResponse(AbstractResponse response) {
            CoordinatorType coordinatorType = CoordinatorType.forId(builder.data().keyType());

            List<Coordinator> coordinators = ((FindCoordinatorResponse) response).coordinators();
            if (coordinators.size() != 1) {
                log.error("Group coordinator lookup failed: Invalid response containing more than a single coordinator");
                fatalError(new IllegalStateException("Group coordinator lookup failed: Invalid response containing more than a single coordinator"));
            }
            Coordinator coordinatorData = coordinators.get(0);
            // For older versions without batching, obtain key from request data since it is not included in response
            String key = coordinatorData.key() == null ? builder.data().key() : coordinatorData.key();
            Errors error = Errors.forCode(coordinatorData.errorCode());
            if (error == Errors.NONE) {
                Node node = new Node(coordinatorData.nodeId(), coordinatorData.host(), coordinatorData.port());
                switch (coordinatorType) {
                    case GROUP:
                        consumerGroupCoordinator = node;
                        break;
                    case TRANSACTION:
                        transactionCoordinator = node;

                }
                result.done();
                log.info("Discovered {} coordinator {}", coordinatorType.toString().toLowerCase(Locale.ROOT), node);
            } else if (error.exception() instanceof RetriableException) {
                reenqueue();
            } else if (error == Errors.TRANSACTIONAL_ID_AUTHORIZATION_FAILED) {
                fatalError(error.exception());
            } else if (error == Errors.GROUP_AUTHORIZATION_FAILED) {
                abortableError(GroupAuthorizationException.forGroupId(key));
<<<<<<< HEAD
            } else if (error == Errors.ABORTABLE_TRANSACTION) {
=======
            } else if (error == Errors.TRANSACTION_ABORTABLE) {
>>>>>>> 0971924e
                abortableError(error.exception());
            } else {
                fatalError(new KafkaException(String.format("Could not find a coordinator with type %s with key %s due to " +
                        "unexpected error: %s", coordinatorType, key,
                        coordinatorData.errorMessage())));
            }
        }
    }

    private class EndTxnHandler extends TxnRequestHandler {
        private final EndTxnRequest.Builder builder;

        private EndTxnHandler(EndTxnRequest.Builder builder) {
            super("EndTxn(" + builder.data.committed() + ")");
            this.builder = builder;
        }

        @Override
        EndTxnRequest.Builder requestBuilder() {
            return builder;
        }

        @Override
        Priority priority() {
            return Priority.END_TXN;
        }

        @Override
        boolean isEndTxn() {
            return true;
        }

        @Override
        public void handleResponse(AbstractResponse response) {
            EndTxnResponse endTxnResponse = (EndTxnResponse) response;
            Errors error = endTxnResponse.error();

            if (error == Errors.NONE) {
                completeTransaction();
                result.done();
            } else if (error == Errors.COORDINATOR_NOT_AVAILABLE || error == Errors.NOT_COORDINATOR) {
                lookupCoordinator(FindCoordinatorRequest.CoordinatorType.TRANSACTION, transactionalId);
                reenqueue();
            } else if (error.exception() instanceof RetriableException) {
                reenqueue();
            } else if (error == Errors.INVALID_PRODUCER_EPOCH || error == Errors.PRODUCER_FENCED) {
                // We could still receive INVALID_PRODUCER_EPOCH from old versioned transaction coordinator,
                // just treat it the same as PRODUCE_FENCED.
                fatalError(Errors.PRODUCER_FENCED.exception());
            } else if (error == Errors.TRANSACTIONAL_ID_AUTHORIZATION_FAILED ||
                    error == Errors.INVALID_TXN_STATE) {
                fatalError(error.exception());
            } else if (error == Errors.UNKNOWN_PRODUCER_ID || error == Errors.INVALID_PRODUCER_ID_MAPPING) {
                abortableErrorIfPossible(error.exception());
<<<<<<< HEAD
            } else if (error == Errors.ABORTABLE_TRANSACTION) {
=======
            } else if (error == Errors.TRANSACTION_ABORTABLE) {
>>>>>>> 0971924e
                abortableError(error.exception());
            } else {
                fatalError(new KafkaException("Unhandled error in EndTxnResponse: " + error.message()));
            }
        }
    }

    private class AddOffsetsToTxnHandler extends TxnRequestHandler {
        private final AddOffsetsToTxnRequest.Builder builder;
        private final Map<TopicPartition, OffsetAndMetadata> offsets;
        private final ConsumerGroupMetadata groupMetadata;

        private AddOffsetsToTxnHandler(AddOffsetsToTxnRequest.Builder builder,
                                       Map<TopicPartition, OffsetAndMetadata> offsets,
                                       ConsumerGroupMetadata groupMetadata) {
            super("AddOffsetsToTxn");
            this.builder = builder;
            this.offsets = offsets;
            this.groupMetadata = groupMetadata;
        }

        @Override
        AddOffsetsToTxnRequest.Builder requestBuilder() {
            return builder;
        }

        @Override
        Priority priority() {
            return Priority.ADD_PARTITIONS_OR_OFFSETS;
        }

        @Override
        public void handleResponse(AbstractResponse response) {
            AddOffsetsToTxnResponse addOffsetsToTxnResponse = (AddOffsetsToTxnResponse) response;
            Errors error = Errors.forCode(addOffsetsToTxnResponse.data().errorCode());

            if (error == Errors.NONE) {
                log.debug("Successfully added partition for consumer group {} to transaction", builder.data.groupId());

                // note the result is not completed until the TxnOffsetCommit returns
                pendingRequests.add(txnOffsetCommitHandler(result, offsets, groupMetadata));

                transactionStarted = true;
            } else if (error == Errors.COORDINATOR_NOT_AVAILABLE || error == Errors.NOT_COORDINATOR) {
                lookupCoordinator(FindCoordinatorRequest.CoordinatorType.TRANSACTION, transactionalId);
                reenqueue();
            } else if (error.exception() instanceof RetriableException) {
                reenqueue();
            } else if (error == Errors.UNKNOWN_PRODUCER_ID || error == Errors.INVALID_PRODUCER_ID_MAPPING) {
                abortableErrorIfPossible(error.exception());
            } else if (error == Errors.INVALID_PRODUCER_EPOCH || error == Errors.PRODUCER_FENCED) {
                // We could still receive INVALID_PRODUCER_EPOCH from old versioned transaction coordinator,
                // just treat it the same as PRODUCE_FENCED.
                fatalError(Errors.PRODUCER_FENCED.exception());
            } else if (error == Errors.TRANSACTIONAL_ID_AUTHORIZATION_FAILED ||
                    error == Errors.INVALID_TXN_STATE) {
                fatalError(error.exception());
            } else if (error == Errors.GROUP_AUTHORIZATION_FAILED) {
                abortableError(GroupAuthorizationException.forGroupId(builder.data.groupId()));
<<<<<<< HEAD
            } else if (error == Errors.ABORTABLE_TRANSACTION) {
=======
            } else if (error == Errors.TRANSACTION_ABORTABLE) {
>>>>>>> 0971924e
                abortableError(error.exception());
            } else {
                fatalError(new KafkaException("Unexpected error in AddOffsetsToTxnResponse: " + error.message()));
            }
        }
    }

    private class TxnOffsetCommitHandler extends TxnRequestHandler {
        private final TxnOffsetCommitRequest.Builder builder;

        private TxnOffsetCommitHandler(TransactionalRequestResult result,
                                       TxnOffsetCommitRequest.Builder builder) {
            super(result);
            this.builder = builder;
        }

        @Override
        TxnOffsetCommitRequest.Builder requestBuilder() {
            return builder;
        }

        @Override
        Priority priority() {
            return Priority.ADD_PARTITIONS_OR_OFFSETS;
        }

        @Override
        FindCoordinatorRequest.CoordinatorType coordinatorType() {
            return FindCoordinatorRequest.CoordinatorType.GROUP;
        }

        @Override
        String coordinatorKey() {
            return builder.data.groupId();
        }

        @Override
        public void handleResponse(AbstractResponse response) {
            TxnOffsetCommitResponse txnOffsetCommitResponse = (TxnOffsetCommitResponse) response;
            boolean coordinatorReloaded = false;
            Map<TopicPartition, Errors> errors = txnOffsetCommitResponse.errors();

            log.debug("Received TxnOffsetCommit response for consumer group {}: {}", builder.data.groupId(),
                    errors);

            for (Map.Entry<TopicPartition, Errors> entry : errors.entrySet()) {
                TopicPartition topicPartition = entry.getKey();
                Errors error = entry.getValue();
                if (error == Errors.NONE) {
                    pendingTxnOffsetCommits.remove(topicPartition);
                } else if (error == Errors.COORDINATOR_NOT_AVAILABLE
                        || error == Errors.NOT_COORDINATOR
                        || error == Errors.REQUEST_TIMED_OUT) {
                    if (!coordinatorReloaded) {
                        coordinatorReloaded = true;
                        lookupCoordinator(FindCoordinatorRequest.CoordinatorType.GROUP, builder.data.groupId());
                    }
                } else if (error.exception() instanceof RetriableException) {
                    // If the topic is unknown, the coordinator is loading, or is another retriable error, retry with the current coordinator
                    continue;
                } else if (error == Errors.GROUP_AUTHORIZATION_FAILED) {
                    abortableError(GroupAuthorizationException.forGroupId(builder.data.groupId()));
                    break;
                } else if (error == Errors.FENCED_INSTANCE_ID ||
<<<<<<< HEAD
                        error == Errors.ABORTABLE_TRANSACTION) {
=======
                        error == Errors.TRANSACTION_ABORTABLE) {
>>>>>>> 0971924e
                    abortableError(error.exception());
                    break;
                } else if (error == Errors.UNKNOWN_MEMBER_ID
                        || error == Errors.ILLEGAL_GENERATION) {
                    abortableError(new CommitFailedException("Transaction offset Commit failed " +
                        "due to consumer group metadata mismatch: " + error.exception().getMessage()));
                    break;
                } else if (error == Errors.INVALID_PRODUCER_EPOCH
                        || error == Errors.PRODUCER_FENCED) {
                    // We could still receive INVALID_PRODUCER_EPOCH from old versioned transaction coordinator,
                    // just treat it the same as PRODUCE_FENCED.
                    fatalError(Errors.PRODUCER_FENCED.exception());
                    break;
                } else if (error == Errors.TRANSACTIONAL_ID_AUTHORIZATION_FAILED
                        || error == Errors.UNSUPPORTED_FOR_MESSAGE_FORMAT) {
                    fatalError(error.exception());
                    break;
                } else {
                    fatalError(new KafkaException("Unexpected error in TxnOffsetCommitResponse: " + error.message()));
                    break;
                }
            }

            if (result.isCompleted()) {
                pendingTxnOffsetCommits.clear();
            } else if (pendingTxnOffsetCommits.isEmpty()) {
                result.done();
            } else {
                // Retry the commits which failed with a retriable error
                reenqueue();
            }
        }
    }

    private static final class PendingStateTransition {
        private final TransactionalRequestResult result;
        private final State state;
        private final String operation;

        private PendingStateTransition(
            TransactionalRequestResult result,
            State state,
            String operation
        ) {
            this.result = result;
            this.state = state;
            this.operation = operation;
        }
    }


}<|MERGE_RESOLUTION|>--- conflicted
+++ resolved
@@ -1330,11 +1330,7 @@
                 // We could still receive INVALID_PRODUCER_EPOCH from old versioned transaction coordinator,
                 // just treat it the same as PRODUCE_FENCED.
                 fatalError(Errors.PRODUCER_FENCED.exception());
-<<<<<<< HEAD
-            } else if (error == Errors.ABORTABLE_TRANSACTION) {
-=======
             } else if (error == Errors.TRANSACTION_ABORTABLE) {
->>>>>>> 0971924e
                 abortableError(error.exception());
             } else {
                 fatalError(new KafkaException("Unexpected error in InitProducerIdResponse; " + error.message()));
@@ -1405,11 +1401,7 @@
                 } else if (error == Errors.UNKNOWN_PRODUCER_ID || error == Errors.INVALID_PRODUCER_ID_MAPPING) {
                     abortableErrorIfPossible(error.exception());
                     return;
-<<<<<<< HEAD
-                } else if (error == Errors.ABORTABLE_TRANSACTION) {
-=======
                 } else if (error == Errors.TRANSACTION_ABORTABLE) {
->>>>>>> 0971924e
                     abortableError(error.exception());
                     return;
                 } else {
@@ -1515,11 +1507,7 @@
                 fatalError(error.exception());
             } else if (error == Errors.GROUP_AUTHORIZATION_FAILED) {
                 abortableError(GroupAuthorizationException.forGroupId(key));
-<<<<<<< HEAD
-            } else if (error == Errors.ABORTABLE_TRANSACTION) {
-=======
             } else if (error == Errors.TRANSACTION_ABORTABLE) {
->>>>>>> 0971924e
                 abortableError(error.exception());
             } else {
                 fatalError(new KafkaException(String.format("Could not find a coordinator with type %s with key %s due to " +
@@ -1574,11 +1562,7 @@
                 fatalError(error.exception());
             } else if (error == Errors.UNKNOWN_PRODUCER_ID || error == Errors.INVALID_PRODUCER_ID_MAPPING) {
                 abortableErrorIfPossible(error.exception());
-<<<<<<< HEAD
-            } else if (error == Errors.ABORTABLE_TRANSACTION) {
-=======
             } else if (error == Errors.TRANSACTION_ABORTABLE) {
->>>>>>> 0971924e
                 abortableError(error.exception());
             } else {
                 fatalError(new KafkaException("Unhandled error in EndTxnResponse: " + error.message()));
@@ -1638,11 +1622,7 @@
                 fatalError(error.exception());
             } else if (error == Errors.GROUP_AUTHORIZATION_FAILED) {
                 abortableError(GroupAuthorizationException.forGroupId(builder.data.groupId()));
-<<<<<<< HEAD
-            } else if (error == Errors.ABORTABLE_TRANSACTION) {
-=======
             } else if (error == Errors.TRANSACTION_ABORTABLE) {
->>>>>>> 0971924e
                 abortableError(error.exception());
             } else {
                 fatalError(new KafkaException("Unexpected error in AddOffsetsToTxnResponse: " + error.message()));
@@ -1707,11 +1687,7 @@
                     abortableError(GroupAuthorizationException.forGroupId(builder.data.groupId()));
                     break;
                 } else if (error == Errors.FENCED_INSTANCE_ID ||
-<<<<<<< HEAD
-                        error == Errors.ABORTABLE_TRANSACTION) {
-=======
                         error == Errors.TRANSACTION_ABORTABLE) {
->>>>>>> 0971924e
                     abortableError(error.exception());
                     break;
                 } else if (error == Errors.UNKNOWN_MEMBER_ID
