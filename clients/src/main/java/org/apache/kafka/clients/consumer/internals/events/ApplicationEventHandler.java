/*
 * Licensed to the Apache Software Foundation (ASF) under one or more
 * contributor license agreements. See the NOTICE file distributed with
 * this work for additional information regarding copyright ownership.
 * The ASF licenses this file to You under the Apache License, Version 2.0
 * (the "License"); you may not use this file except in compliance with
 * the License. You may obtain a copy of the License at
 *
 *    http://www.apache.org/licenses/LICENSE-2.0
 *
 * Unless required by applicable law or agreed to in writing, software
 * distributed under the License is distributed on an "AS IS" BASIS,
 * WITHOUT WARRANTIES OR CONDITIONS OF ANY KIND, either express or implied.
 * See the License for the specific language governing permissions and
 * limitations under the License.
 */
package org.apache.kafka.clients.consumer.internals.events;

import org.apache.kafka.clients.consumer.internals.ConsumerNetworkThread;
import org.apache.kafka.clients.consumer.internals.ConsumerUtils;
import org.apache.kafka.clients.consumer.internals.NetworkClientDelegate;
import org.apache.kafka.clients.consumer.internals.RequestManagers;
import org.apache.kafka.common.internals.IdempotentCloser;
import org.apache.kafka.common.utils.LogContext;
import org.apache.kafka.common.utils.Time;
import org.apache.kafka.common.utils.Utils;
import org.slf4j.Logger;

import java.io.Closeable;
import java.time.Duration;
import java.util.Objects;
import java.util.concurrent.BlockingQueue;
import java.util.concurrent.Future;
import java.util.function.Supplier;

/**
 * An event handler that receives {@link ApplicationEvent application events} from the application thread which
 * are then readable from the {@link ApplicationEventProcessor} in the {@link ConsumerNetworkThread network thread}.
 */
public class ApplicationEventHandler implements Closeable {

    private final Logger log;
    private final BlockingQueue<ApplicationEvent> applicationEventQueue;
    private final ConsumerNetworkThread networkThread;
    private final IdempotentCloser closer = new IdempotentCloser();

    public ApplicationEventHandler(final LogContext logContext,
                                   final Time time,
                                   final BlockingQueue<ApplicationEvent> applicationEventQueue,
                                   final CompletableEventReaper applicationEventReaper,
                                   final Supplier<ApplicationEventProcessor> applicationEventProcessorSupplier,
                                   final Supplier<NetworkClientDelegate> networkClientDelegateSupplier,
                                   final Supplier<RequestManagers> requestManagersSupplier) {
        this.log = logContext.logger(ApplicationEventHandler.class);
        this.applicationEventQueue = applicationEventQueue;
        this.networkThread = new ConsumerNetworkThread(logContext,
                time,
                applicationEventQueue,
                applicationEventReaper,
                applicationEventProcessorSupplier,
                networkClientDelegateSupplier,
                requestManagersSupplier);
        this.networkThread.start();
    }

    /**
     * Add an {@link ApplicationEvent} to the handler and then internally invoke {@link #wakeupNetworkThread()}
     * to alert the network I/O thread that it has something to process.
     *
     * @param event An {@link ApplicationEvent} created by the application thread
     */
    public void add(final ApplicationEvent event) {
        Objects.requireNonNull(event, "ApplicationEvent provided to add must be non-null");
        applicationEventQueue.add(event);
        wakeupNetworkThread();
    }

    /**
     * Wakeup the {@link ConsumerNetworkThread network I/O thread} to pull the next event(s) from the queue.
     */
    public void wakeupNetworkThread() {
        networkThread.wakeup();
    }

    /**
     * Returns the delay for which the application thread can safely wait before it should be responsive
     * to results from the request managers. For example, the subscription state can change when heartbeats
     * are sent, so blocking for longer than the heartbeat interval might mean the application thread is not
     * responsive to changes.
     *
     * @return The maximum delay in milliseconds
     */
    public long maximumTimeToWait() {
        return networkThread.maximumTimeToWait();
    }

    /**
     * Add a {@link CompletableApplicationEvent} to the handler. The method blocks waiting for the result, and will
     * return the result value upon successful completion; otherwise throws an error.
     *
     * <p/>
     *
<<<<<<< HEAD
     * See {@link ConsumerUtils#getResult(Future, Timer)} and {@link Future#get(long, TimeUnit)} for more details.
=======
     * See {@link ConsumerUtils#getResult(Future)} for more details.
>>>>>>> 0971924e
     *
     * @param event A {@link CompletableApplicationEvent} created by the polling thread
     * @return      Value that is the result of the event
     * @param <T>   Type of return value of the event
     */
    public <T> T addAndGet(final CompletableApplicationEvent<T> event) {
        Objects.requireNonNull(event, "CompletableApplicationEvent provided to addAndGet must be non-null");
        add(event);
<<<<<<< HEAD
        return ConsumerUtils.getResult(event.future(), timer);
=======
        return ConsumerUtils.getResult(event.future());
>>>>>>> 0971924e
    }

    @Override
    public void close() {
        close(Duration.ZERO);
    }

    public void close(final Duration timeout) {
        closer.close(
                () -> Utils.closeQuietly(() -> networkThread.close(timeout), "consumer network thread"),
                () -> log.warn("The application event handler was already closed")
        );
    }
}<|MERGE_RESOLUTION|>--- conflicted
+++ resolved
@@ -100,11 +100,7 @@
      *
      * <p/>
      *
-<<<<<<< HEAD
-     * See {@link ConsumerUtils#getResult(Future, Timer)} and {@link Future#get(long, TimeUnit)} for more details.
-=======
      * See {@link ConsumerUtils#getResult(Future)} for more details.
->>>>>>> 0971924e
      *
      * @param event A {@link CompletableApplicationEvent} created by the polling thread
      * @return      Value that is the result of the event
@@ -113,11 +109,7 @@
     public <T> T addAndGet(final CompletableApplicationEvent<T> event) {
         Objects.requireNonNull(event, "CompletableApplicationEvent provided to addAndGet must be non-null");
         add(event);
-<<<<<<< HEAD
-        return ConsumerUtils.getResult(event.future(), timer);
-=======
         return ConsumerUtils.getResult(event.future());
->>>>>>> 0971924e
     }
 
     @Override
