--- conflicted
+++ resolved
@@ -26,11 +26,7 @@
   //
   // Version 4 adds support for batching via CoordinatorKeys (KIP-699)
   //
-<<<<<<< HEAD
-  // Version 5 adds support for new error code ABORTABLE_TRANSACTION (KIP-890).
-=======
   // Version 5 adds support for new error code TRANSACTION_ABORTABLE (KIP-890).
->>>>>>> 0971924e
   "validVersions": "0-5",
   "deprecatedVersions": "0",
   "flexibleVersions": "3+",
