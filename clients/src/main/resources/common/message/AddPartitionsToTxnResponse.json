// Licensed to the Apache Software Foundation (ASF) under one or more
// contributor license agreements.  See the NOTICE file distributed with
// this work for additional information regarding copyright ownership.
// The ASF licenses this file to You under the Apache License, Version 2.0
// (the "License"); you may not use this file except in compliance with
// the License.  You may obtain a copy of the License at
//
//    http://www.apache.org/licenses/LICENSE-2.0
//
// Unless required by applicable law or agreed to in writing, software
// distributed under the License is distributed on an "AS IS" BASIS,
// WITHOUT WARRANTIES OR CONDITIONS OF ANY KIND, either express or implied.
// See the License for the specific language governing permissions and
// limitations under the License.

{
  "apiKey": 24,
  "type": "response",
  "name": "AddPartitionsToTxnResponse",
  // Starting in version 1, on quota violation brokers send out responses before throttling.
  //
  // Version 2 adds the support for new error code PRODUCER_FENCED.
  //
  // Version 3 enables flexible versions.
  //
  // Version 4 adds support to batch multiple transactions and a top level error code.
  //
<<<<<<< HEAD
  // Version 5 adds support for new error code ABORTABLE_TRANSACTION (KIP-890).
=======
  // Version 5 adds support for new error code TRANSACTION_ABORTABLE (KIP-890).
>>>>>>> 0971924e
  "validVersions": "0-5",
  "flexibleVersions": "3+",
  "fields": [
    { "name": "ThrottleTimeMs", "type": "int32", "versions": "0+",
      "about": "Duration in milliseconds for which the request was throttled due to a quota violation, or zero if the request did not violate any quota." },
    { "name": "ErrorCode", "type": "int16", "versions": "4+", "ignorable": true,
      "about": "The response top level error code." },
    { "name": "ResultsByTransaction", "type": "[]AddPartitionsToTxnResult", "versions": "4+",
      "about": "Results categorized by transactional ID.", "fields": [
      { "name": "TransactionalId", "type": "string", "versions": "4+", "mapKey": true, "entityType": "transactionalId",
        "about": "The transactional id corresponding to the transaction." },
      { "name": "TopicResults", "type": "[]AddPartitionsToTxnTopicResult", "versions": "4+",
        "about": "The results for each topic." }
    ]},
    { "name": "ResultsByTopicV3AndBelow", "type": "[]AddPartitionsToTxnTopicResult", "versions": "0-3",
      "about": "The results for each topic." }
  ],
  "commonStructs": [
    { "name": "AddPartitionsToTxnTopicResult", "versions": "0+", "fields": [
      { "name": "Name", "type": "string", "versions": "0+", "mapKey": true, "entityType": "topicName",
        "about": "The topic name." },
      { "name": "ResultsByPartition", "type": "[]AddPartitionsToTxnPartitionResult", "versions": "0+",
        "about": "The results for each partition" }
    ]},
    { "name": "AddPartitionsToTxnPartitionResult", "versions": "0+", "fields": [
      { "name": "PartitionIndex", "type": "int32", "versions": "0+", "mapKey": true,
        "about": "The partition indexes." },
      { "name": "PartitionErrorCode", "type": "int16", "versions": "0+",
        "about": "The response error code." }
    ]}
  ]
}<|MERGE_RESOLUTION|>--- conflicted
+++ resolved
@@ -25,11 +25,7 @@
   //
   // Version 4 adds support to batch multiple transactions and a top level error code.
   //
-<<<<<<< HEAD
-  // Version 5 adds support for new error code ABORTABLE_TRANSACTION (KIP-890).
-=======
   // Version 5 adds support for new error code TRANSACTION_ABORTABLE (KIP-890).
->>>>>>> 0971924e
   "validVersions": "0-5",
   "flexibleVersions": "3+",
   "fields": [
