/*
 * Licensed to the Apache Software Foundation (ASF) under one or more
 * contributor license agreements. See the NOTICE file distributed with
 * this work for additional information regarding copyright ownership.
 * The ASF licenses this file to You under the Apache License, Version 2.0
 * (the "License"); you may not use this file except in compliance with
 * the License. You may obtain a copy of the License at
 *
 *    http://www.apache.org/licenses/LICENSE-2.0
 *
 * Unless required by applicable law or agreed to in writing, software
 * distributed under the License is distributed on an "AS IS" BASIS,
 * WITHOUT WARRANTIES OR CONDITIONS OF ANY KIND, either express or implied.
 * See the License for the specific language governing permissions and
 * limitations under the License.
 */
package org.apache.kafka.coordinator.group;

import org.apache.kafka.common.TopicPartition;
import org.apache.kafka.common.Uuid;
import org.apache.kafka.common.errors.CoordinatorNotAvailableException;
import org.apache.kafka.common.errors.GroupIdNotFoundException;
import org.apache.kafka.common.errors.IllegalGenerationException;
import org.apache.kafka.common.errors.RebalanceInProgressException;
import org.apache.kafka.common.errors.StaleMemberEpochException;
import org.apache.kafka.common.errors.UnknownMemberIdException;
import org.apache.kafka.common.errors.UnsupportedVersionException;
import org.apache.kafka.common.message.JoinGroupRequestData;
import org.apache.kafka.common.message.OffsetCommitRequestData;
import org.apache.kafka.common.message.OffsetCommitResponseData;
import org.apache.kafka.common.message.OffsetDeleteRequestData;
import org.apache.kafka.common.message.OffsetDeleteResponseData;
import org.apache.kafka.common.message.OffsetFetchRequestData;
import org.apache.kafka.common.message.OffsetFetchResponseData;
import org.apache.kafka.common.message.TxnOffsetCommitRequestData;
import org.apache.kafka.common.message.TxnOffsetCommitResponseData;
import org.apache.kafka.common.network.ClientInformation;
import org.apache.kafka.common.network.ListenerName;
import org.apache.kafka.common.protocol.ApiKeys;
import org.apache.kafka.common.protocol.ApiMessage;
import org.apache.kafka.common.protocol.Errors;
import org.apache.kafka.common.record.RecordBatch;
import org.apache.kafka.common.requests.RequestContext;
import org.apache.kafka.common.requests.RequestHeader;
import org.apache.kafka.common.requests.TransactionResult;
import org.apache.kafka.common.security.auth.KafkaPrincipal;
import org.apache.kafka.common.security.auth.SecurityProtocol;
import org.apache.kafka.common.utils.LogContext;
import org.apache.kafka.common.utils.MockTime;
import org.apache.kafka.common.utils.annotation.ApiKeyVersionsSource;
import org.apache.kafka.coordinator.group.assignor.RangeAssignor;
import org.apache.kafka.coordinator.group.consumer.ConsumerGroup;
import org.apache.kafka.coordinator.group.consumer.ConsumerGroupMember;
import org.apache.kafka.coordinator.group.generated.OffsetCommitKey;
import org.apache.kafka.coordinator.group.generated.OffsetCommitValue;
import org.apache.kafka.coordinator.group.classic.ClassicGroup;
import org.apache.kafka.coordinator.group.classic.ClassicGroupMember;
import org.apache.kafka.coordinator.group.classic.ClassicGroupState;
import org.apache.kafka.coordinator.group.metrics.GroupCoordinatorMetricsShard;
import org.apache.kafka.coordinator.group.runtime.CoordinatorResult;
import org.apache.kafka.image.MetadataImage;
import org.apache.kafka.server.common.ApiMessageAndVersion;
import org.apache.kafka.server.common.MetadataVersion;
import org.apache.kafka.timeline.SnapshotRegistry;
import org.junit.jupiter.api.Test;
import org.junit.jupiter.params.ParameterizedTest;
import org.junit.jupiter.params.provider.EnumSource;

import java.net.InetAddress;
import java.util.ArrayList;
import java.util.Arrays;
import java.util.Collections;
import java.util.HashSet;
import java.util.List;
import java.util.Optional;
import java.util.OptionalInt;
import java.util.OptionalLong;

import static org.apache.kafka.common.requests.OffsetFetchResponse.INVALID_OFFSET;
import static org.apache.kafka.coordinator.group.metrics.GroupCoordinatorMetrics.OFFSET_COMMITS_SENSOR_NAME;
import static org.apache.kafka.coordinator.group.metrics.GroupCoordinatorMetrics.OFFSET_DELETIONS_SENSOR_NAME;
import static org.apache.kafka.coordinator.group.metrics.GroupCoordinatorMetrics.OFFSET_EXPIRED_SENSOR_NAME;
import static org.junit.jupiter.api.Assertions.assertEquals;
import static org.junit.jupiter.api.Assertions.assertFalse;
import static org.junit.jupiter.api.Assertions.assertNotNull;
import static org.junit.jupiter.api.Assertions.assertNull;
import static org.junit.jupiter.api.Assertions.assertThrows;
import static org.junit.jupiter.api.Assertions.assertTrue;
import static org.mockito.Mockito.mock;
import static org.mockito.Mockito.times;
import static org.mockito.Mockito.verify;
import static org.mockito.Mockito.when;

public class OffsetMetadataManagerTest {
    static class OffsetMetadataManagerTestContext {
        public static class Builder {
            private final MockTime time = new MockTime();
            private final MockCoordinatorTimer<Void, CoordinatorRecord> timer = new MockCoordinatorTimer<>(time);
            private final LogContext logContext = new LogContext();
            private final SnapshotRegistry snapshotRegistry = new SnapshotRegistry(logContext);
            private GroupMetadataManager groupMetadataManager = null;
            private MetadataImage metadataImage = null;
            private GroupCoordinatorConfig config = null;
            private GroupCoordinatorMetricsShard metrics = mock(GroupCoordinatorMetricsShard.class);

            Builder withOffsetMetadataMaxSize(int offsetMetadataMaxSize) {
                config = GroupCoordinatorConfigTest.createGroupCoordinatorConfig(offsetMetadataMaxSize, 60000L, 24 * 60 * 1000);
                return this;
            }

            Builder withOffsetsRetentionMs(long offsetsRetentionMs) {
                config = GroupCoordinatorConfigTest.createGroupCoordinatorConfig(4096, 60000L, offsetsRetentionMs);
                return this;
            }

            Builder withGroupMetadataManager(GroupMetadataManager groupMetadataManager) {
                this.groupMetadataManager = groupMetadataManager;
                return this;
            }

            OffsetMetadataManagerTestContext build() {
                if (metadataImage == null) metadataImage = MetadataImage.EMPTY;
                if (config == null) {
                    config = GroupCoordinatorConfigTest.createGroupCoordinatorConfig(4096, 60000L, 24 * 60 * 1000);
                }

                if (groupMetadataManager == null) {
                    groupMetadataManager = new GroupMetadataManager.Builder()
                        .withTime(time)
                        .withTimer(timer)
                        .withSnapshotRegistry(snapshotRegistry)
                        .withLogContext(logContext)
                        .withMetadataImage(metadataImage)
                        .withConsumerGroupAssignors(Collections.singletonList(new RangeAssignor()))
                        .withGroupCoordinatorMetricsShard(metrics)
                        .build();
                }

                OffsetMetadataManager offsetMetadataManager = new OffsetMetadataManager.Builder()
                    .withTime(time)
                    .withLogContext(logContext)
                    .withSnapshotRegistry(snapshotRegistry)
                    .withMetadataImage(metadataImage)
                    .withGroupMetadataManager(groupMetadataManager)
                    .withGroupCoordinatorConfig(config)
                    .withGroupCoordinatorMetricsShard(metrics)
                    .build();

                return new OffsetMetadataManagerTestContext(
                    time,
                    timer,
                    snapshotRegistry,
                    metrics,
                    groupMetadataManager,
                    offsetMetadataManager
                );
            }
        }

        final MockTime time;
        final MockCoordinatorTimer<Void, CoordinatorRecord> timer;
        final SnapshotRegistry snapshotRegistry;
        final GroupCoordinatorMetricsShard metrics;
        final GroupMetadataManager groupMetadataManager;
        final OffsetMetadataManager offsetMetadataManager;

        long lastCommittedOffset = 0L;
        long lastWrittenOffset = 0L;

        OffsetMetadataManagerTestContext(
            MockTime time,
            MockCoordinatorTimer<Void, CoordinatorRecord> timer,
            SnapshotRegistry snapshotRegistry,
            GroupCoordinatorMetricsShard metrics,
            GroupMetadataManager groupMetadataManager,
            OffsetMetadataManager offsetMetadataManager
        ) {
            this.time = time;
            this.timer = timer;
            this.snapshotRegistry = snapshotRegistry;
            this.metrics = metrics;
            this.groupMetadataManager = groupMetadataManager;
            this.offsetMetadataManager = offsetMetadataManager;
        }

        public Group getOrMaybeCreateGroup(
            Group.GroupType groupType,
            String groupId
        ) {
            switch (groupType) {
                case CLASSIC:
                    return groupMetadataManager.getOrMaybeCreateClassicGroup(
                        groupId,
                        true
                    );
                case CONSUMER:
                    return groupMetadataManager.getOrMaybeCreatePersistedConsumerGroup(
                        groupId,
                        true
                    );
                default:
                    throw new IllegalArgumentException("Invalid group type: " + groupType);
            }
        }

        public void commit() {
            long lastCommittedOffset = this.lastCommittedOffset;
            this.lastCommittedOffset = lastWrittenOffset;
            snapshotRegistry.deleteSnapshotsUpTo(lastCommittedOffset);
        }

        public CoordinatorResult<OffsetCommitResponseData, CoordinatorRecord> commitOffset(
            OffsetCommitRequestData request
        ) {
            return commitOffset(ApiKeys.OFFSET_COMMIT.latestVersion(), request);
        }

        public CoordinatorResult<OffsetCommitResponseData, CoordinatorRecord> commitOffset(
            short version,
            OffsetCommitRequestData request
        ) {
            RequestContext context = new RequestContext(
                new RequestHeader(
                    ApiKeys.OFFSET_COMMIT,
                    version,
                    "client",
                    0
                ),
                "1",
                InetAddress.getLoopbackAddress(),
                KafkaPrincipal.ANONYMOUS,
                ListenerName.forSecurityProtocol(SecurityProtocol.PLAINTEXT),
                SecurityProtocol.PLAINTEXT,
                ClientInformation.EMPTY,
                false
            );

            CoordinatorResult<OffsetCommitResponseData, CoordinatorRecord> result = offsetMetadataManager.commitOffset(
                context,
                request
            );

            result.records().forEach(this::replay);
            return result;
        }

        public CoordinatorResult<TxnOffsetCommitResponseData, CoordinatorRecord> commitTransactionalOffset(
            TxnOffsetCommitRequestData request
        ) {
            RequestContext context = new RequestContext(
                new RequestHeader(
                    ApiKeys.TXN_OFFSET_COMMIT,
                    ApiKeys.TXN_OFFSET_COMMIT.latestVersion(),
                    "client",
                    0
                ),
                "1",
                InetAddress.getLoopbackAddress(),
                KafkaPrincipal.ANONYMOUS,
                ListenerName.forSecurityProtocol(SecurityProtocol.PLAINTEXT),
                SecurityProtocol.PLAINTEXT,
                ClientInformation.EMPTY,
                false
            );

            CoordinatorResult<TxnOffsetCommitResponseData, CoordinatorRecord> result = offsetMetadataManager.commitTransactionalOffset(
                context,
                request
            );

            result.records().forEach(record -> replay(
                request.producerId(),
                record
            ));

            return result;
        }

        public List<CoordinatorRecord> deletePartitions(
            List<TopicPartition> topicPartitions
        ) {
            List<CoordinatorRecord> records = offsetMetadataManager.onPartitionsDeleted(topicPartitions);
            records.forEach(this::replay);
            return records;
        }

        public CoordinatorResult<OffsetDeleteResponseData, CoordinatorRecord> deleteOffsets(
            OffsetDeleteRequestData request
        ) {
            CoordinatorResult<OffsetDeleteResponseData, CoordinatorRecord> result = offsetMetadataManager.deleteOffsets(request);
            result.records().forEach(this::replay);
            return result;
        }

        public int deleteAllOffsets(
            String groupId,
            List<CoordinatorRecord> records
        ) {
            List<CoordinatorRecord> addedRecords = new ArrayList<>();
            int numDeletedOffsets = offsetMetadataManager.deleteAllOffsets(groupId, addedRecords);
            addedRecords.forEach(this::replay);

            records.addAll(addedRecords);
            return numDeletedOffsets;
        }

        public boolean cleanupExpiredOffsets(String groupId, List<CoordinatorRecord> records) {
            List<CoordinatorRecord> addedRecords = new ArrayList<>();
            boolean isOffsetsEmptyForGroup = offsetMetadataManager.cleanupExpiredOffsets(groupId, addedRecords);
            addedRecords.forEach(this::replay);

            records.addAll(addedRecords);
            return isOffsetsEmptyForGroup;
        }

        public List<OffsetFetchResponseData.OffsetFetchResponseTopics> fetchOffsets(
            String groupId,
            List<OffsetFetchRequestData.OffsetFetchRequestTopics> topics,
            long committedOffset
        ) {
            return fetchOffsets(
                groupId,
                null,
                -1,
                topics,
                committedOffset
            );
        }

        public List<OffsetFetchResponseData.OffsetFetchResponseTopics> fetchOffsets(
            String groupId,
            String memberId,
            int memberEpoch,
            List<OffsetFetchRequestData.OffsetFetchRequestTopics> topics,
            long committedOffset
        ) {
            OffsetFetchResponseData.OffsetFetchResponseGroup response = offsetMetadataManager.fetchOffsets(
                new OffsetFetchRequestData.OffsetFetchRequestGroup()
                    .setGroupId(groupId)
                    .setMemberId(memberId)
                    .setMemberEpoch(memberEpoch)
                    .setTopics(topics),
                committedOffset
            );
            assertEquals(groupId, response.groupId());
            return response.topics();
        }

        public List<OffsetFetchResponseData.OffsetFetchResponseTopics> fetchAllOffsets(
            String groupId,
            long committedOffset
        ) {
            return fetchAllOffsets(
                groupId,
                null,
                -1,
                committedOffset
            );
        }

        public List<OffsetFetchResponseData.OffsetFetchResponseTopics> fetchAllOffsets(
            String groupId,
            String memberId,
            int memberEpoch,
            long committedOffset
        ) {
            OffsetFetchResponseData.OffsetFetchResponseGroup response = offsetMetadataManager.fetchAllOffsets(
                new OffsetFetchRequestData.OffsetFetchRequestGroup()
                    .setGroupId(groupId)
                    .setMemberId(memberId)
                    .setMemberEpoch(memberEpoch),
                committedOffset
            );
            assertEquals(groupId, response.groupId());
            return response.topics();
        }

        public List<MockCoordinatorTimer.ExpiredTimeout<Void, CoordinatorRecord>> sleep(long ms) {
            time.sleep(ms);
            List<MockCoordinatorTimer.ExpiredTimeout<Void, CoordinatorRecord>> timeouts = timer.poll();
            timeouts.forEach(timeout -> {
                if (timeout.result.replayRecords()) {
                    timeout.result.records().forEach(this::replay);
                }
            });
            return timeouts;
        }

        public void commitOffset(
            String groupId,
            String topic,
            int partition,
            long offset,
            int leaderEpoch
        ) {
            commitOffset(
                groupId,
                topic,
                partition,
                offset,
                leaderEpoch,
                time.milliseconds()
            );
        }

        public void commitOffset(
            String groupId,
            String topic,
            int partition,
            long offset,
            int leaderEpoch,
            long commitTimestamp
        ) {
            commitOffset(
                RecordBatch.NO_PRODUCER_ID,
                groupId,
                topic,
                partition,
                offset,
                leaderEpoch,
                commitTimestamp
            );
        }

        public void commitOffset(
            long producerId,
            String groupId,
            String topic,
            int partition,
            long offset,
            int leaderEpoch,
            long commitTimestamp
        ) {
            replay(producerId, CoordinatorRecordHelpers.newOffsetCommitRecord(
                groupId,
                topic,
                partition,
                new OffsetAndMetadata(
                    offset,
                    OptionalInt.of(leaderEpoch),
                    "metadata",
                    commitTimestamp,
                    OptionalLong.empty()
                ),
                MetadataVersion.latestTesting()
            ));
        }

        public void deleteOffset(
            String groupId,
            String topic,
            int partition
        ) {
            replay(CoordinatorRecordHelpers.newOffsetCommitTombstoneRecord(
                groupId,
                topic,
                partition
            ));
        }

        private ApiMessage messageOrNull(ApiMessageAndVersion apiMessageAndVersion) {
            if (apiMessageAndVersion == null) {
                return null;
            } else {
                return apiMessageAndVersion.message();
            }
        }

        private void replay(
            CoordinatorRecord record
        ) {
            replay(
                RecordBatch.NO_PRODUCER_ID,
                record
            );
        }

        private void replay(
            long producerId,
            CoordinatorRecord record
        ) {
            snapshotRegistry.getOrCreateSnapshot(lastWrittenOffset);

            ApiMessageAndVersion key = record.key();
            ApiMessageAndVersion value = record.value();

            if (key == null) {
                throw new IllegalStateException("Received a null key in " + record);
            }

            switch (key.version()) {
                case OffsetCommitKey.HIGHEST_SUPPORTED_VERSION:
                    offsetMetadataManager.replay(
                        lastWrittenOffset,
                        producerId,
                        (OffsetCommitKey) key.message(),
                        (OffsetCommitValue) messageOrNull(value)
                    );
                    break;

                default:
                    throw new IllegalStateException("Received an unknown record type " + key.version()
                        + " in " + record);
            }

            lastWrittenOffset++;
        }

        private void replayEndTransactionMarker(
            long producerId,
            TransactionResult result
        ) {
            snapshotRegistry.getOrCreateSnapshot(lastWrittenOffset);
            offsetMetadataManager.replayEndTransactionMarker(producerId, result);
            lastWrittenOffset++;
        }

        public void testOffsetDeleteWith(
            String groupId,
            String topic,
            int partition,
            Errors expectedError
        ) {
            final OffsetDeleteRequestData.OffsetDeleteRequestTopicCollection requestTopicCollection =
                new OffsetDeleteRequestData.OffsetDeleteRequestTopicCollection(Collections.singletonList(
                    new OffsetDeleteRequestData.OffsetDeleteRequestTopic()
                        .setName(topic)
                        .setPartitions(Collections.singletonList(
                            new OffsetDeleteRequestData.OffsetDeleteRequestPartition().setPartitionIndex(partition)
                        ))
                ).iterator());

            final OffsetDeleteResponseData.OffsetDeleteResponsePartitionCollection expectedResponsePartitionCollection =
                new OffsetDeleteResponseData.OffsetDeleteResponsePartitionCollection();
            expectedResponsePartitionCollection.add(
                new OffsetDeleteResponseData.OffsetDeleteResponsePartition()
                    .setPartitionIndex(partition)
                    .setErrorCode(expectedError.code())
            );

            final OffsetDeleteResponseData.OffsetDeleteResponseTopicCollection expectedResponseTopicCollection =
                new OffsetDeleteResponseData.OffsetDeleteResponseTopicCollection(Collections.singletonList(
                    new OffsetDeleteResponseData.OffsetDeleteResponseTopic()
                        .setName(topic)
                        .setPartitions(expectedResponsePartitionCollection)
                ).iterator());

            List<CoordinatorRecord> expectedRecords = Collections.emptyList();
            if (hasOffset(groupId, topic, partition) && expectedError == Errors.NONE) {
                expectedRecords = Collections.singletonList(
                    CoordinatorRecordHelpers.newOffsetCommitTombstoneRecord(groupId, topic, partition)
                );
            }

            final CoordinatorResult<OffsetDeleteResponseData, CoordinatorRecord> coordinatorResult = deleteOffsets(
                new OffsetDeleteRequestData()
                    .setGroupId(groupId)
                    .setTopics(requestTopicCollection)
            );

            assertEquals(new OffsetDeleteResponseData().setTopics(expectedResponseTopicCollection), coordinatorResult.response());
            assertEquals(expectedRecords, coordinatorResult.records());
        }

        public boolean hasOffset(
            String groupId,
            String topic,
            int partition
        ) {
            return offsetMetadataManager.hasCommittedOffset(groupId, topic, partition) ||
                offsetMetadataManager.hasPendingTransactionalOffsets(groupId, topic, partition);
        }
    }

    @ParameterizedTest
    @ApiKeyVersionsSource(apiKey = ApiKeys.OFFSET_COMMIT)
    public void testOffsetCommitWithUnknownGroup(short version) {
        OffsetMetadataManagerTestContext context = new OffsetMetadataManagerTestContext.Builder().build();

        Class<? extends Throwable> expectedType;
        if (version >= 9) {
            expectedType = GroupIdNotFoundException.class;
        } else {
            expectedType = IllegalGenerationException.class;
        }

        // Verify that the request is rejected with the correct exception.
        assertThrows(expectedType, () -> context.commitOffset(
            version,
            new OffsetCommitRequestData()
                .setGroupId("foo")
                .setMemberId("member")
                .setGenerationIdOrMemberEpoch(10)
                .setTopics(Collections.singletonList(
                    new OffsetCommitRequestData.OffsetCommitRequestTopic()
                        .setName("bar")
                        .setPartitions(Collections.singletonList(
                            new OffsetCommitRequestData.OffsetCommitRequestPartition()
                                .setPartitionIndex(0)
                                .setCommittedOffset(100L)
                        ))
                ))
            )
        );
    }

    @Test
    public void testGenericGroupOffsetCommitWithDeadGroup() {
        OffsetMetadataManagerTestContext context = new OffsetMetadataManagerTestContext.Builder().build();

        // Create a dead group.
        ClassicGroup group = context.groupMetadataManager.getOrMaybeCreateClassicGroup(
            "foo",
            true
        );
        group.transitionTo(ClassicGroupState.DEAD);

        // Verify that the request is rejected with the correct exception.
        assertThrows(CoordinatorNotAvailableException.class, () -> context.commitOffset(
            new OffsetCommitRequestData()
                .setGroupId("foo")
                .setMemberId("member")
                .setGenerationIdOrMemberEpoch(10)
                .setTopics(Collections.singletonList(
                    new OffsetCommitRequestData.OffsetCommitRequestTopic()
                        .setName("bar")
                        .setPartitions(Collections.singletonList(
                            new OffsetCommitRequestData.OffsetCommitRequestPartition()
                                .setPartitionIndex(0)
                                .setCommittedOffset(100L)
                        ))
                ))
            )
        );
    }

    @Test
    public void testGenericGroupOffsetCommitWithUnknownMemberId() {
        OffsetMetadataManagerTestContext context = new OffsetMetadataManagerTestContext.Builder().build();

        // Create an empty group.
        context.groupMetadataManager.getOrMaybeCreateClassicGroup(
            "foo",
            true
        );

        // Verify that the request is rejected with the correct exception.
        assertThrows(UnknownMemberIdException.class, () -> context.commitOffset(
            new OffsetCommitRequestData()
                .setGroupId("foo")
                .setMemberId("member")
                .setGenerationIdOrMemberEpoch(10)
                .setTopics(Collections.singletonList(
                    new OffsetCommitRequestData.OffsetCommitRequestTopic()
                        .setName("bar")
                        .setPartitions(Collections.singletonList(
                            new OffsetCommitRequestData.OffsetCommitRequestPartition()
                                .setPartitionIndex(0)
                                .setCommittedOffset(100L)
                        ))
                ))
            )
        );
    }

    @Test
    public void testGenericGroupOffsetCommitWithIllegalGeneration() {
        OffsetMetadataManagerTestContext context = new OffsetMetadataManagerTestContext.Builder().build();

        // Create an empty group.
        ClassicGroup group = context.groupMetadataManager.getOrMaybeCreateClassicGroup(
            "foo",
            true
        );

        // Add member.
        group.add(mkGenericMember("member", Optional.of("new-instance-id")));

        // Transition to next generation.
        group.transitionTo(ClassicGroupState.PREPARING_REBALANCE);
        group.initNextGeneration();
        assertEquals(1, group.generationId());

        // Verify that the request is rejected with the correct exception.
        assertThrows(IllegalGenerationException.class, () -> context.commitOffset(
            new OffsetCommitRequestData()
                .setGroupId("foo")
                .setMemberId("member")
                .setGenerationIdOrMemberEpoch(10)
                .setTopics(Collections.singletonList(
                    new OffsetCommitRequestData.OffsetCommitRequestTopic()
                        .setName("bar")
                        .setPartitions(Collections.singletonList(
                            new OffsetCommitRequestData.OffsetCommitRequestPartition()
                                .setPartitionIndex(0)
                                .setCommittedOffset(100L)
                        ))
                ))
            )
        );
    }

    @Test
    public void testGenericGroupOffsetCommitWithUnknownInstanceId() {
        OffsetMetadataManagerTestContext context = new OffsetMetadataManagerTestContext.Builder().build();

        // Create an empty group.
        ClassicGroup group = context.groupMetadataManager.getOrMaybeCreateClassicGroup(
            "foo",
            true
        );

        // Add member without static id.
        group.add(mkGenericMember("member", Optional.empty()));

        // Verify that the request is rejected with the correct exception.
        assertThrows(UnknownMemberIdException.class, () -> context.commitOffset(
            new OffsetCommitRequestData()
                .setGroupId("foo")
                .setMemberId("member")
                .setGroupInstanceId("instanceid")
                .setGenerationIdOrMemberEpoch(10)
                .setTopics(Collections.singletonList(
                    new OffsetCommitRequestData.OffsetCommitRequestTopic()
                        .setName("bar")
                        .setPartitions(Collections.singletonList(
                            new OffsetCommitRequestData.OffsetCommitRequestPartition()
                                .setPartitionIndex(0)
                                .setCommittedOffset(100L)
                        ))
                ))
            )
        );
    }

    @Test
    public void testGenericGroupOffsetCommitWithFencedInstanceId() {
        OffsetMetadataManagerTestContext context = new OffsetMetadataManagerTestContext.Builder().build();

        // Create an empty group.
        ClassicGroup group = context.groupMetadataManager.getOrMaybeCreateClassicGroup(
            "foo",
            true
        );

        // Add member with static id.
        group.add(mkGenericMember("member", Optional.of("new-instance-id")));

        // Verify that the request is rejected with the correct exception.
        assertThrows(UnknownMemberIdException.class, () -> context.commitOffset(
            new OffsetCommitRequestData()
                .setGroupId("foo")
                .setMemberId("member")
                .setGroupInstanceId("old-instance-id")
                .setGenerationIdOrMemberEpoch(10)
                .setTopics(Collections.singletonList(
                    new OffsetCommitRequestData.OffsetCommitRequestTopic()
                        .setName("bar")
                        .setPartitions(Collections.singletonList(
                            new OffsetCommitRequestData.OffsetCommitRequestPartition()
                                .setPartitionIndex(0)
                                .setCommittedOffset(100L)
                        ))
                ))
            )
        );
    }

    @Test
    public void testGenericGroupOffsetCommitWhileInCompletingRebalanceState() {
        OffsetMetadataManagerTestContext context = new OffsetMetadataManagerTestContext.Builder().build();

        // Create an empty group.
        ClassicGroup group = context.groupMetadataManager.getOrMaybeCreateClassicGroup(
            "foo",
            true
        );

        // Add member.
        group.add(mkGenericMember("member", Optional.of("new-instance-id")));

        // Transition to next generation.
        group.transitionTo(ClassicGroupState.PREPARING_REBALANCE);
        group.initNextGeneration();
        assertEquals(1, group.generationId());

        // Verify that the request is rejected with the correct exception.
        assertThrows(RebalanceInProgressException.class, () -> context.commitOffset(
            new OffsetCommitRequestData()
                .setGroupId("foo")
                .setMemberId("member")
                .setGenerationIdOrMemberEpoch(1)
                .setTopics(Collections.singletonList(
                    new OffsetCommitRequestData.OffsetCommitRequestTopic()
                        .setName("bar")
                        .setPartitions(Collections.singletonList(
                            new OffsetCommitRequestData.OffsetCommitRequestPartition()
                                .setPartitionIndex(0)
                                .setCommittedOffset(100L)
                        ))
                ))
            )
        );
    }

    @Test
    public void testGenericGroupOffsetCommitWithoutMemberIdAndGeneration() {
        OffsetMetadataManagerTestContext context = new OffsetMetadataManagerTestContext.Builder().build();

        // Create an empty group.
        ClassicGroup group = context.groupMetadataManager.getOrMaybeCreateClassicGroup(
            "foo",
            true
        );

        // Add member.
        group.add(mkGenericMember("member", Optional.of("new-instance-id")));

        // Transition to next generation.
        group.transitionTo(ClassicGroupState.PREPARING_REBALANCE);
        group.initNextGeneration();
        assertEquals(1, group.generationId());

        // Verify that the request is rejected with the correct exception.
        assertThrows(UnknownMemberIdException.class, () -> context.commitOffset(
            new OffsetCommitRequestData()
                .setGroupId("foo")
                .setTopics(Collections.singletonList(
                    new OffsetCommitRequestData.OffsetCommitRequestTopic()
                        .setName("bar")
                        .setPartitions(Collections.singletonList(
                            new OffsetCommitRequestData.OffsetCommitRequestPartition()
                                .setPartitionIndex(0)
                                .setCommittedOffset(100L)
                        ))
                ))
            )
        );
    }

    @Test
    public void testGenericGroupOffsetCommitWithRetentionTime() {
        OffsetMetadataManagerTestContext context = new OffsetMetadataManagerTestContext.Builder().build();

        // Create an empty group.
        ClassicGroup group = context.groupMetadataManager.getOrMaybeCreateClassicGroup(
            "foo",
            true
        );

        // Add member.
        group.add(mkGenericMember("member", Optional.of("new-instance-id")));

        // Transition to next generation.
        group.transitionTo(ClassicGroupState.PREPARING_REBALANCE);
        group.initNextGeneration();
        assertEquals(1, group.generationId());
        group.transitionTo(ClassicGroupState.STABLE);

        CoordinatorResult<OffsetCommitResponseData, CoordinatorRecord> result = context.commitOffset(
            new OffsetCommitRequestData()
                .setGroupId("foo")
                .setMemberId("member")
                .setGenerationIdOrMemberEpoch(1)
                .setRetentionTimeMs(1234L)
                .setTopics(Collections.singletonList(
                    new OffsetCommitRequestData.OffsetCommitRequestTopic()
                        .setName("bar")
                        .setPartitions(Collections.singletonList(
                            new OffsetCommitRequestData.OffsetCommitRequestPartition()
                                .setPartitionIndex(0)
                                .setCommittedOffset(100L)
                        ))
                ))
        );

        assertEquals(
            new OffsetCommitResponseData()
                .setTopics(Collections.singletonList(
                    new OffsetCommitResponseData.OffsetCommitResponseTopic()
                        .setName("bar")
                        .setPartitions(Collections.singletonList(
                            new OffsetCommitResponseData.OffsetCommitResponsePartition()
                                .setPartitionIndex(0)
                                .setErrorCode(Errors.NONE.code())
                        ))
                )),
            result.response()
        );

        assertEquals(
            Collections.singletonList(CoordinatorRecordHelpers.newOffsetCommitRecord(
                "foo",
                "bar",
                0,
                new OffsetAndMetadata(
                    100L,
                    OptionalInt.empty(),
                    "",
                    context.time.milliseconds(),
                    OptionalLong.of(context.time.milliseconds() + 1234L)
                ),
                MetadataImage.EMPTY.features().metadataVersion()
            )),
            result.records()
        );
    }

    @Test
    public void testGenericGroupOffsetCommitMaintainsSession() {
        OffsetMetadataManagerTestContext context = new OffsetMetadataManagerTestContext.Builder().build();

        // Create a group.
        ClassicGroup group = context.groupMetadataManager.getOrMaybeCreateClassicGroup(
            "foo",
            true
        );

        // Add member.
        ClassicGroupMember member = mkGenericMember("member", Optional.empty());
        group.add(member);

        // Transition to next generation.
        group.transitionTo(ClassicGroupState.PREPARING_REBALANCE);
        group.initNextGeneration();
        assertEquals(1, group.generationId());
        group.transitionTo(ClassicGroupState.STABLE);

        // Schedule session timeout. This would be normally done when
        // the group transitions to stable.
        context.groupMetadataManager.rescheduleClassicGroupMemberHeartbeat(group, member);

        // Advance time by half of the session timeout. No timeouts are
        // expired.
        assertEquals(Collections.emptyList(), context.sleep(5000 / 2));

        // Commit.
        context.commitOffset(
            new OffsetCommitRequestData()
                .setGroupId("foo")
                .setMemberId("member")
                .setGenerationIdOrMemberEpoch(1)
                .setRetentionTimeMs(1234L)
                .setTopics(Collections.singletonList(
                    new OffsetCommitRequestData.OffsetCommitRequestTopic()
                        .setName("bar")
                        .setPartitions(Collections.singletonList(
                            new OffsetCommitRequestData.OffsetCommitRequestPartition()
                                .setPartitionIndex(0)
                                .setCommittedOffset(100L)
                        ))
                ))
        );

        // Advance time by half of the session timeout. No timeouts are
        // expired.
        assertEquals(Collections.emptyList(), context.sleep(5000 / 2));

        // Advance time by half of the session timeout again. The timeout should
        // expire and the member is removed from the group.
        List<MockCoordinatorTimer.ExpiredTimeout<Void, CoordinatorRecord>> timeouts =
            context.sleep(5000 / 2);
        assertEquals(1, timeouts.size());
        assertFalse(group.hasMemberId(member.memberId()));
    }

    @Test
    public void testSimpleGroupOffsetCommit() {
        OffsetMetadataManagerTestContext context = new OffsetMetadataManagerTestContext.Builder().build();

        CoordinatorResult<OffsetCommitResponseData, CoordinatorRecord> result = context.commitOffset(
            new OffsetCommitRequestData()
                .setGroupId("foo")
                .setTopics(Collections.singletonList(
                    new OffsetCommitRequestData.OffsetCommitRequestTopic()
                        .setName("bar")
                        .setPartitions(Collections.singletonList(
                            new OffsetCommitRequestData.OffsetCommitRequestPartition()
                                .setPartitionIndex(0)
                                .setCommittedOffset(100L)
                        ))
                ))
        );

        assertEquals(
            new OffsetCommitResponseData()
                .setTopics(Collections.singletonList(
                    new OffsetCommitResponseData.OffsetCommitResponseTopic()
                        .setName("bar")
                        .setPartitions(Collections.singletonList(
                            new OffsetCommitResponseData.OffsetCommitResponsePartition()
                                .setPartitionIndex(0)
                                .setErrorCode(Errors.NONE.code())
                        ))
                )),
            result.response()
        );

        assertEquals(
            Collections.singletonList(CoordinatorRecordHelpers.newOffsetCommitRecord(
                "foo",
                "bar",
                0,
                new OffsetAndMetadata(
                    100L,
                    OptionalInt.empty(),
                    "",
                    context.time.milliseconds(),
                    OptionalLong.empty()
                ),
                MetadataImage.EMPTY.features().metadataVersion()
            )),
            result.records()
        );

        // A generic should have been created.
        ClassicGroup group = context.groupMetadataManager.getOrMaybeCreateClassicGroup(
            "foo",
            false
        );
        assertNotNull(group);
        assertEquals("foo", group.groupId());
    }

    @Test
    public void testSimpleGroupOffsetCommitWithInstanceId() {
        OffsetMetadataManagerTestContext context = new OffsetMetadataManagerTestContext.Builder().build();

        CoordinatorResult<OffsetCommitResponseData, CoordinatorRecord> result = context.commitOffset(
            new OffsetCommitRequestData()
                .setGroupId("foo")
                // Instance id should be ignored.
                .setGroupInstanceId("instance-id")
                .setTopics(Collections.singletonList(
                    new OffsetCommitRequestData.OffsetCommitRequestTopic()
                        .setName("bar")
                        .setPartitions(Collections.singletonList(
                            new OffsetCommitRequestData.OffsetCommitRequestPartition()
                                .setPartitionIndex(0)
                                .setCommittedOffset(100L)
                        ))
                ))
        );

        assertEquals(
            new OffsetCommitResponseData()
                .setTopics(Collections.singletonList(
                    new OffsetCommitResponseData.OffsetCommitResponseTopic()
                        .setName("bar")
                        .setPartitions(Collections.singletonList(
                            new OffsetCommitResponseData.OffsetCommitResponsePartition()
                                .setPartitionIndex(0)
                                .setErrorCode(Errors.NONE.code())
                        ))
                )),
            result.response()
        );

        assertEquals(
            Collections.singletonList(CoordinatorRecordHelpers.newOffsetCommitRecord(
                "foo",
                "bar",
                0,
                new OffsetAndMetadata(
                    100L,
                    OptionalInt.empty(),
                    "",
                    context.time.milliseconds(),
                    OptionalLong.empty()
                ),
                MetadataImage.EMPTY.features().metadataVersion()
            )),
            result.records()
        );
    }

    @Test
    public void testConsumerGroupOffsetCommitWithUnknownMemberId() {
        OffsetMetadataManagerTestContext context = new OffsetMetadataManagerTestContext.Builder().build();

        // Create an empty group.
        context.groupMetadataManager.getOrMaybeCreatePersistedConsumerGroup(
            "foo",
            true
        );

        // Verify that the request is rejected with the correct exception.
        assertThrows(UnknownMemberIdException.class, () -> context.commitOffset(
            new OffsetCommitRequestData()
                .setGroupId("foo")
                .setMemberId("member")
                .setGenerationIdOrMemberEpoch(10)
                .setTopics(Collections.singletonList(
                    new OffsetCommitRequestData.OffsetCommitRequestTopic()
                        .setName("bar")
                        .setPartitions(Collections.singletonList(
                            new OffsetCommitRequestData.OffsetCommitRequestPartition()
                                .setPartitionIndex(0)
                                .setCommittedOffset(100L)
                        ))
                ))
            )
        );
    }

    @Test
    public void testConsumerGroupOffsetCommitWithStaleMemberEpoch() {
        OffsetMetadataManagerTestContext context = new OffsetMetadataManagerTestContext.Builder().build();

        // Create an empty group.
        ConsumerGroup group = context.groupMetadataManager.getOrMaybeCreatePersistedConsumerGroup(
            "foo",
            true
        );

        // Add member.
        group.updateMember(new ConsumerGroupMember.Builder("member")
            .setMemberEpoch(10)
            .setPreviousMemberEpoch(10)
            .build()
        );

        OffsetCommitRequestData request = new OffsetCommitRequestData()
            .setGroupId("foo")
            .setMemberId("member")
            .setGenerationIdOrMemberEpoch(9)
            .setTopics(Collections.singletonList(
                new OffsetCommitRequestData.OffsetCommitRequestTopic()
                    .setName("bar")
                    .setPartitions(Collections.singletonList(
                        new OffsetCommitRequestData.OffsetCommitRequestPartition()
                            .setPartitionIndex(0)
                            .setCommittedOffset(100L)
                    ))
            ));

        // Verify that a smaller epoch is rejected.
        assertThrows(StaleMemberEpochException.class, () -> context.commitOffset(request));

        // Verify that a larger epoch is rejected.
        request.setGenerationIdOrMemberEpoch(11);
        assertThrows(StaleMemberEpochException.class, () -> context.commitOffset(request));
    }

    @ParameterizedTest
    @ApiKeyVersionsSource(apiKey = ApiKeys.OFFSET_COMMIT)
    public void testConsumerGroupOffsetCommitWithVersionSmallerThanVersion9(short version) {
        // All the newer versions are fine.
        if (version >= 9) return;
        // Version 0 does not support MemberId and GenerationIdOrMemberEpoch fields.
        if (version == 0) return;

        OffsetMetadataManagerTestContext context = new OffsetMetadataManagerTestContext.Builder().build();

        // Create an empty group.
        ConsumerGroup group = context.groupMetadataManager.getOrMaybeCreatePersistedConsumerGroup(
            "foo",
            true
        );

        // Add member.
        group.updateMember(new ConsumerGroupMember.Builder("member")
            .setMemberEpoch(10)
            .setPreviousMemberEpoch(10)
            .build()
        );

        // Verify that the request is rejected with the correct exception.
        assertThrows(UnsupportedVersionException.class, () -> context.commitOffset(
            version,
            new OffsetCommitRequestData()
                .setGroupId("foo")
                .setMemberId("member")
                .setGenerationIdOrMemberEpoch(9)
                .setTopics(Collections.singletonList(
                    new OffsetCommitRequestData.OffsetCommitRequestTopic()
                        .setName("bar")
                        .setPartitions(Collections.singletonList(
                            new OffsetCommitRequestData.OffsetCommitRequestPartition()
                                .setPartitionIndex(0)
                                .setCommittedOffset(100L)
                        ))
                ))
            )
        );
    }

    @Test
    public void testConsumerGroupOffsetCommitFromAdminClient() {
        OffsetMetadataManagerTestContext context = new OffsetMetadataManagerTestContext.Builder().build();

        // Create an empty group.
        context.groupMetadataManager.getOrMaybeCreatePersistedConsumerGroup(
            "foo",
            true
        );

        CoordinatorResult<OffsetCommitResponseData, CoordinatorRecord> result = context.commitOffset(
            new OffsetCommitRequestData()
                .setGroupId("foo")
                .setTopics(Collections.singletonList(
                    new OffsetCommitRequestData.OffsetCommitRequestTopic()
                        .setName("bar")
                        .setPartitions(Collections.singletonList(
                            new OffsetCommitRequestData.OffsetCommitRequestPartition()
                                .setPartitionIndex(0)
                                .setCommittedOffset(100L)
                        ))
                ))
        );

        assertEquals(
            new OffsetCommitResponseData()
                .setTopics(Collections.singletonList(
                    new OffsetCommitResponseData.OffsetCommitResponseTopic()
                        .setName("bar")
                        .setPartitions(Collections.singletonList(
                            new OffsetCommitResponseData.OffsetCommitResponsePartition()
                                .setPartitionIndex(0)
                                .setErrorCode(Errors.NONE.code())
                        ))
                )),
            result.response()
        );

        assertEquals(
            Collections.singletonList(CoordinatorRecordHelpers.newOffsetCommitRecord(
                "foo",
                "bar",
                0,
                new OffsetAndMetadata(
                    100L,
                    OptionalInt.empty(),
                    "",
                    context.time.milliseconds(),
                    OptionalLong.empty()
                ),
                MetadataImage.EMPTY.features().metadataVersion()
            )),
            result.records()
        );
    }

    @Test
    public void testConsumerGroupOffsetCommit() {
        OffsetMetadataManagerTestContext context = new OffsetMetadataManagerTestContext.Builder().build();

        // Create an empty group.
        ConsumerGroup group = context.groupMetadataManager.getOrMaybeCreatePersistedConsumerGroup(
            "foo",
            true
        );

        // Add member.
        group.updateMember(new ConsumerGroupMember.Builder("member")
            .setMemberEpoch(10)
            .setPreviousMemberEpoch(10)
            .build()
        );

        CoordinatorResult<OffsetCommitResponseData, CoordinatorRecord> result = context.commitOffset(
            new OffsetCommitRequestData()
                .setGroupId("foo")
                .setMemberId("member")
                .setGenerationIdOrMemberEpoch(10)
                .setTopics(Collections.singletonList(
                    new OffsetCommitRequestData.OffsetCommitRequestTopic()
                        .setName("bar")
                        .setPartitions(Collections.singletonList(
                            new OffsetCommitRequestData.OffsetCommitRequestPartition()
                                .setPartitionIndex(0)
                                .setCommittedOffset(100L)
                                .setCommittedLeaderEpoch(10)
                                .setCommittedMetadata("metadata")
                                .setCommitTimestamp(context.time.milliseconds())
                        ))
                ))
        );

        assertEquals(
            new OffsetCommitResponseData()
                .setTopics(Collections.singletonList(
                    new OffsetCommitResponseData.OffsetCommitResponseTopic()
                        .setName("bar")
                        .setPartitions(Collections.singletonList(
                            new OffsetCommitResponseData.OffsetCommitResponsePartition()
                                .setPartitionIndex(0)
                                .setErrorCode(Errors.NONE.code())
                        ))
                )),
            result.response()
        );

        assertEquals(
            Collections.singletonList(CoordinatorRecordHelpers.newOffsetCommitRecord(
                "foo",
                "bar",
                0,
                new OffsetAndMetadata(
                    100L,
                    OptionalInt.of(10),
                    "metadata",
                    context.time.milliseconds(),
                    OptionalLong.empty()
                ),
                MetadataImage.EMPTY.features().metadataVersion()
            )),
            result.records()
        );
    }

    @Test
    public void testConsumerGroupOffsetCommitWithOffsetMetadataTooLarge() {
        OffsetMetadataManagerTestContext context = new OffsetMetadataManagerTestContext.Builder()
            .withOffsetMetadataMaxSize(5)
            .build();

        // Create an empty group.
        ConsumerGroup group = context.groupMetadataManager.getOrMaybeCreatePersistedConsumerGroup(
            "foo",
            true
        );

        // Add member.
        group.updateMember(new ConsumerGroupMember.Builder("member")
            .setMemberEpoch(10)
            .setPreviousMemberEpoch(10)
            .build()
        );

        CoordinatorResult<OffsetCommitResponseData, CoordinatorRecord> result = context.commitOffset(
            new OffsetCommitRequestData()
                .setGroupId("foo")
                .setMemberId("member")
                .setGenerationIdOrMemberEpoch(10)
                .setTopics(Collections.singletonList(
                    new OffsetCommitRequestData.OffsetCommitRequestTopic()
                        .setName("bar")
                        .setPartitions(Arrays.asList(
                            new OffsetCommitRequestData.OffsetCommitRequestPartition()
                                .setPartitionIndex(0)
                                .setCommittedOffset(100L)
                                .setCommittedLeaderEpoch(10)
                                .setCommittedMetadata("toolarge")
                                .setCommitTimestamp(context.time.milliseconds()),
                            new OffsetCommitRequestData.OffsetCommitRequestPartition()
                                .setPartitionIndex(1)
                                .setCommittedOffset(100L)
                                .setCommittedLeaderEpoch(10)
                                .setCommittedMetadata("small")
                                .setCommitTimestamp(context.time.milliseconds())
                        ))
                ))
        );

        assertEquals(
            new OffsetCommitResponseData()
                .setTopics(Collections.singletonList(
                    new OffsetCommitResponseData.OffsetCommitResponseTopic()
                        .setName("bar")
                        .setPartitions(Arrays.asList(
                            new OffsetCommitResponseData.OffsetCommitResponsePartition()
                                .setPartitionIndex(0)
                                .setErrorCode(Errors.OFFSET_METADATA_TOO_LARGE.code()),
                            new OffsetCommitResponseData.OffsetCommitResponsePartition()
                                .setPartitionIndex(1)
                                .setErrorCode(Errors.NONE.code())
                        ))
                )),
            result.response()
        );

        assertEquals(
            Collections.singletonList(CoordinatorRecordHelpers.newOffsetCommitRecord(
                "foo",
                "bar",
                1,
                new OffsetAndMetadata(
                    100L,
                    OptionalInt.of(10),
                    "small",
                    context.time.milliseconds(),
                    OptionalLong.empty()
                ),
                MetadataImage.EMPTY.features().metadataVersion()
            )),
            result.records()
        );
    }

    @Test
    public void testConsumerGroupTransactionalOffsetCommit() {
        OffsetMetadataManagerTestContext context = new OffsetMetadataManagerTestContext.Builder().build();

        // Create an empty group.
        ConsumerGroup group = context.groupMetadataManager.getOrMaybeCreatePersistedConsumerGroup(
            "foo",
            true
        );

        // Add member.
        group.updateMember(new ConsumerGroupMember.Builder("member")
            .setMemberEpoch(10)
            .setPreviousMemberEpoch(10)
            .build()
        );

        CoordinatorResult<TxnOffsetCommitResponseData, CoordinatorRecord> result = context.commitTransactionalOffset(
            new TxnOffsetCommitRequestData()
                .setGroupId("foo")
                .setMemberId("member")
                .setGenerationId(10)
                .setTopics(Collections.singletonList(
                    new TxnOffsetCommitRequestData.TxnOffsetCommitRequestTopic()
                        .setName("bar")
                        .setPartitions(Collections.singletonList(
                            new TxnOffsetCommitRequestData.TxnOffsetCommitRequestPartition()
                                .setPartitionIndex(0)
                                .setCommittedOffset(100L)
                                .setCommittedLeaderEpoch(10)
                                .setCommittedMetadata("metadata")
                        ))
                ))
        );

        assertEquals(
            new TxnOffsetCommitResponseData()
                .setTopics(Collections.singletonList(
                    new TxnOffsetCommitResponseData.TxnOffsetCommitResponseTopic()
                        .setName("bar")
                        .setPartitions(Collections.singletonList(
                            new TxnOffsetCommitResponseData.TxnOffsetCommitResponsePartition()
                                .setPartitionIndex(0)
                                .setErrorCode(Errors.NONE.code())
                        ))
                )),
            result.response()
        );

        assertEquals(
            Collections.singletonList(CoordinatorRecordHelpers.newOffsetCommitRecord(
                "foo",
                "bar",
                0,
                new OffsetAndMetadata(
                    100L,
                    OptionalInt.of(10),
                    "metadata",
                    context.time.milliseconds(),
                    OptionalLong.empty()
                ),
                MetadataImage.EMPTY.features().metadataVersion()
            )),
            result.records()
        );
    }

    @Test
    public void testConsumerGroupTransactionalOffsetCommitWithUnknownGroupId() {
        OffsetMetadataManagerTestContext context = new OffsetMetadataManagerTestContext.Builder().build();

        assertThrows(IllegalGenerationException.class, () -> context.commitTransactionalOffset(
            new TxnOffsetCommitRequestData()
                .setGroupId("foo")
                .setMemberId("member")
                .setGenerationId(10)
                .setTopics(Collections.singletonList(
                    new TxnOffsetCommitRequestData.TxnOffsetCommitRequestTopic()
                        .setName("bar")
                        .setPartitions(Collections.singletonList(
                            new TxnOffsetCommitRequestData.TxnOffsetCommitRequestPartition()
                                .setPartitionIndex(0)
                                .setCommittedOffset(100L)
                                .setCommittedLeaderEpoch(10)
                                .setCommittedMetadata("metadata")
                        ))
                ))
        ));
    }

    @Test
    public void testConsumerGroupTransactionalOffsetCommitWithUnknownMemberId() {
        OffsetMetadataManagerTestContext context = new OffsetMetadataManagerTestContext.Builder().build();

        // Create an empty group.
        context.groupMetadataManager.getOrMaybeCreatePersistedConsumerGroup(
            "foo",
            true
        );

        assertThrows(UnknownMemberIdException.class, () -> context.commitTransactionalOffset(
            new TxnOffsetCommitRequestData()
                .setGroupId("foo")
                .setMemberId("member")
                .setGenerationId(10)
                .setTopics(Collections.singletonList(
                    new TxnOffsetCommitRequestData.TxnOffsetCommitRequestTopic()
                        .setName("bar")
                        .setPartitions(Collections.singletonList(
                            new TxnOffsetCommitRequestData.TxnOffsetCommitRequestPartition()
                                .setPartitionIndex(0)
                                .setCommittedOffset(100L)
                                .setCommittedLeaderEpoch(10)
                                .setCommittedMetadata("metadata")
                        ))
                ))
        ));
    }

    @Test
    public void testConsumerGroupTransactionalOffsetCommitWithStaleMemberEpoch() {
        OffsetMetadataManagerTestContext context = new OffsetMetadataManagerTestContext.Builder().build();

        // Create an empty group.
        ConsumerGroup group = context.groupMetadataManager.getOrMaybeCreatePersistedConsumerGroup(
            "foo",
            true
        );

        // Add member.
        group.updateMember(new ConsumerGroupMember.Builder("member")
            .setMemberEpoch(10)
            .setPreviousMemberEpoch(10)
            .build()
        );

        assertThrows(IllegalGenerationException.class, () -> context.commitTransactionalOffset(
            new TxnOffsetCommitRequestData()
                .setGroupId("foo")
                .setMemberId("member")
                .setGenerationId(100)
                .setTopics(Collections.singletonList(
                    new TxnOffsetCommitRequestData.TxnOffsetCommitRequestTopic()
                        .setName("bar")
                        .setPartitions(Collections.singletonList(
                            new TxnOffsetCommitRequestData.TxnOffsetCommitRequestPartition()
                                .setPartitionIndex(0)
                                .setCommittedOffset(100L)
                                .setCommittedLeaderEpoch(10)
                                .setCommittedMetadata("metadata")
                        ))
                ))
        ));
    }

    @Test
    public void testGenericGroupTransactionalOffsetCommit() {
        OffsetMetadataManagerTestContext context = new OffsetMetadataManagerTestContext.Builder().build();

        // Create a group.
        ClassicGroup group = context.groupMetadataManager.getOrMaybeCreateClassicGroup(
            "foo",
            true
        );

        // Add member.
        ClassicGroupMember member = mkGenericMember("member", Optional.empty());
        group.add(member);

        // Transition to next generation.
        group.transitionTo(ClassicGroupState.PREPARING_REBALANCE);
        group.initNextGeneration();
        assertEquals(1, group.generationId());
        group.transitionTo(ClassicGroupState.STABLE);

        CoordinatorResult<TxnOffsetCommitResponseData, CoordinatorRecord> result = context.commitTransactionalOffset(
            new TxnOffsetCommitRequestData()
                .setGroupId("foo")
                .setMemberId("member")
                .setGenerationId(1)
                .setTopics(Collections.singletonList(
                    new TxnOffsetCommitRequestData.TxnOffsetCommitRequestTopic()
                        .setName("bar")
                        .setPartitions(Collections.singletonList(
                            new TxnOffsetCommitRequestData.TxnOffsetCommitRequestPartition()
                                .setPartitionIndex(0)
                                .setCommittedOffset(100L)
                                .setCommittedLeaderEpoch(10)
                                .setCommittedMetadata("metadata")
                        ))
                ))
        );

        assertEquals(
            new TxnOffsetCommitResponseData()
                .setTopics(Collections.singletonList(
                    new TxnOffsetCommitResponseData.TxnOffsetCommitResponseTopic()
                        .setName("bar")
                        .setPartitions(Collections.singletonList(
                            new TxnOffsetCommitResponseData.TxnOffsetCommitResponsePartition()
                                .setPartitionIndex(0)
                                .setErrorCode(Errors.NONE.code())
                        ))
                )),
            result.response()
        );

        assertEquals(
            Collections.singletonList(CoordinatorRecordHelpers.newOffsetCommitRecord(
                "foo",
                "bar",
                0,
                new OffsetAndMetadata(
                    100L,
                    OptionalInt.of(10),
                    "metadata",
                    context.time.milliseconds(),
                    OptionalLong.empty()
                ),
                MetadataImage.EMPTY.features().metadataVersion()
            )),
            result.records()
        );
    }

    @Test
    public void testGenericGroupTransactionalOffsetCommitWithUnknownGroupId() {
        OffsetMetadataManagerTestContext context = new OffsetMetadataManagerTestContext.Builder().build();

        assertThrows(IllegalGenerationException.class, () -> context.commitTransactionalOffset(
            new TxnOffsetCommitRequestData()
                .setGroupId("foo")
                .setMemberId("member")
                .setGenerationId(10)
                .setTopics(Collections.singletonList(
                    new TxnOffsetCommitRequestData.TxnOffsetCommitRequestTopic()
                        .setName("bar")
                        .setPartitions(Collections.singletonList(
                            new TxnOffsetCommitRequestData.TxnOffsetCommitRequestPartition()
                                .setPartitionIndex(0)
                                .setCommittedOffset(100L)
                                .setCommittedLeaderEpoch(10)
                                .setCommittedMetadata("metadata")
                        ))
                ))
        ));
    }

    @Test
    public void testGenericGroupTransactionalOffsetCommitWithUnknownMemberId() {
        OffsetMetadataManagerTestContext context = new OffsetMetadataManagerTestContext.Builder().build();

        // Create an empty group.
        context.groupMetadataManager.getOrMaybeCreateClassicGroup(
            "foo",
            true
        );

        assertThrows(UnknownMemberIdException.class, () -> context.commitTransactionalOffset(
            new TxnOffsetCommitRequestData()
                .setGroupId("foo")
                .setMemberId("member")
                .setGenerationId(10)
                .setTopics(Collections.singletonList(
                    new TxnOffsetCommitRequestData.TxnOffsetCommitRequestTopic()
                        .setName("bar")
                        .setPartitions(Collections.singletonList(
                            new TxnOffsetCommitRequestData.TxnOffsetCommitRequestPartition()
                                .setPartitionIndex(0)
                                .setCommittedOffset(100L)
                                .setCommittedLeaderEpoch(10)
                                .setCommittedMetadata("metadata")
                        ))
                ))
        ));
    }

    @Test
    public void testGenericGroupTransactionalOffsetCommitWithIllegalGenerationId() {
        OffsetMetadataManagerTestContext context = new OffsetMetadataManagerTestContext.Builder().build();

        // Create a group.
        ClassicGroup group = context.groupMetadataManager.getOrMaybeCreateClassicGroup(
            "foo",
            true
        );

        // Add member.
        ClassicGroupMember member = mkGenericMember("member", Optional.empty());
        group.add(member);

        // Transition to next generation.
        group.transitionTo(ClassicGroupState.PREPARING_REBALANCE);
        group.initNextGeneration();
        assertEquals(1, group.generationId());
        group.transitionTo(ClassicGroupState.STABLE);

        assertThrows(IllegalGenerationException.class, () -> context.commitTransactionalOffset(
            new TxnOffsetCommitRequestData()
                .setGroupId("foo")
                .setMemberId("member")
                .setGenerationId(100)
                .setTopics(Collections.singletonList(
                    new TxnOffsetCommitRequestData.TxnOffsetCommitRequestTopic()
                        .setName("bar")
                        .setPartitions(Collections.singletonList(
                            new TxnOffsetCommitRequestData.TxnOffsetCommitRequestPartition()
                                .setPartitionIndex(0)
                                .setCommittedOffset(100L)
                                .setCommittedLeaderEpoch(10)
                                .setCommittedMetadata("metadata")
                        ))
                ))
        ));
    }

    @Test
    public void testGenericGroupFetchOffsetsWithDeadGroup() {
        OffsetMetadataManagerTestContext context = new OffsetMetadataManagerTestContext.Builder().build();

        // Create a dead group.
        ClassicGroup group = context.groupMetadataManager.getOrMaybeCreateClassicGroup(
            "group",
            true
        );
        group.transitionTo(ClassicGroupState.DEAD);

        List<OffsetFetchRequestData.OffsetFetchRequestTopics> request = Arrays.asList(
            new OffsetFetchRequestData.OffsetFetchRequestTopics()
                .setName("foo")
                .setPartitionIndexes(Arrays.asList(0, 1)),
            new OffsetFetchRequestData.OffsetFetchRequestTopics()
                .setName("bar")
                .setPartitionIndexes(Collections.singletonList(0))
        );

        List<OffsetFetchResponseData.OffsetFetchResponseTopics> expectedResponse = Arrays.asList(
            new OffsetFetchResponseData.OffsetFetchResponseTopics()
                .setName("foo")
                .setPartitions(Arrays.asList(
                    mkInvalidOffsetPartitionResponse(0),
                    mkInvalidOffsetPartitionResponse(1)
                )),
            new OffsetFetchResponseData.OffsetFetchResponseTopics()
                .setName("bar")
                .setPartitions(Collections.singletonList(
                    mkInvalidOffsetPartitionResponse(0)
                ))
        );

        assertEquals(expectedResponse, context.fetchOffsets("group", request, Long.MAX_VALUE));
    }

    @Test
    public void testFetchOffsetsWithUnknownGroup() {
        OffsetMetadataManagerTestContext context = new OffsetMetadataManagerTestContext.Builder().build();

        List<OffsetFetchRequestData.OffsetFetchRequestTopics> request = Arrays.asList(
            new OffsetFetchRequestData.OffsetFetchRequestTopics()
                .setName("foo")
                .setPartitionIndexes(Arrays.asList(0, 1)),
            new OffsetFetchRequestData.OffsetFetchRequestTopics()
                .setName("bar")
                .setPartitionIndexes(Collections.singletonList(0))
        );

        List<OffsetFetchResponseData.OffsetFetchResponseTopics> expectedResponse = Arrays.asList(
            new OffsetFetchResponseData.OffsetFetchResponseTopics()
                .setName("foo")
                .setPartitions(Arrays.asList(
                    mkInvalidOffsetPartitionResponse(0),
                    mkInvalidOffsetPartitionResponse(1)
                )),
            new OffsetFetchResponseData.OffsetFetchResponseTopics()
                .setName("bar")
                .setPartitions(Collections.singletonList(
                    mkInvalidOffsetPartitionResponse(0)
                ))
        );

        assertEquals(expectedResponse, context.fetchOffsets("group", request, Long.MAX_VALUE));
    }

    @Test
    public void testFetchOffsetsAtDifferentCommittedOffset() {
        OffsetMetadataManagerTestContext context = new OffsetMetadataManagerTestContext.Builder().build();

        context.groupMetadataManager.getOrMaybeCreatePersistedConsumerGroup("group", true);

        assertEquals(0, context.lastWrittenOffset);
        context.commitOffset("group", "foo", 0, 100L, 1);
        assertEquals(1, context.lastWrittenOffset);
        context.commitOffset("group", "foo", 1, 110L, 1);
        assertEquals(2, context.lastWrittenOffset);
        context.commitOffset("group", "bar", 0, 200L, 1);
        assertEquals(3, context.lastWrittenOffset);
        context.commitOffset("group", "foo", 1, 111L, 2);
        assertEquals(4, context.lastWrittenOffset);
        context.commitOffset("group", "bar", 1, 210L, 2);
        assertEquals(5, context.lastWrittenOffset);

        // Always use the same request.
        List<OffsetFetchRequestData.OffsetFetchRequestTopics> request = Arrays.asList(
            new OffsetFetchRequestData.OffsetFetchRequestTopics()
                .setName("foo")
                .setPartitionIndexes(Arrays.asList(0, 1)),
            new OffsetFetchRequestData.OffsetFetchRequestTopics()
                .setName("bar")
                .setPartitionIndexes(Arrays.asList(0, 1))
        );

        // Fetching with 0 should return all invalid offsets.
        assertEquals(Arrays.asList(
            new OffsetFetchResponseData.OffsetFetchResponseTopics()
                .setName("foo")
                .setPartitions(Arrays.asList(
                    mkInvalidOffsetPartitionResponse(0),
                    mkInvalidOffsetPartitionResponse(1)
                )),
            new OffsetFetchResponseData.OffsetFetchResponseTopics()
                .setName("bar")
                .setPartitions(Arrays.asList(
                    mkInvalidOffsetPartitionResponse(0),
                    mkInvalidOffsetPartitionResponse(1)
                ))
        ), context.fetchOffsets("group", request, 0L));

        // Fetching with 1 should return data up to offset 1.
        assertEquals(Arrays.asList(
            new OffsetFetchResponseData.OffsetFetchResponseTopics()
                .setName("foo")
                .setPartitions(Arrays.asList(
                    mkOffsetPartitionResponse(0, 100L, 1, "metadata"),
                    mkInvalidOffsetPartitionResponse(1)
                )),
            new OffsetFetchResponseData.OffsetFetchResponseTopics()
                .setName("bar")
                .setPartitions(Arrays.asList(
                    mkInvalidOffsetPartitionResponse(0),
                    mkInvalidOffsetPartitionResponse(1)
                ))
        ), context.fetchOffsets("group", request, 1L));

        // Fetching with 2 should return data up to offset 2.
        assertEquals(Arrays.asList(
            new OffsetFetchResponseData.OffsetFetchResponseTopics()
                .setName("foo")
                .setPartitions(Arrays.asList(
                    mkOffsetPartitionResponse(0, 100L, 1, "metadata"),
                    mkOffsetPartitionResponse(1, 110L, 1, "metadata")
                )),
            new OffsetFetchResponseData.OffsetFetchResponseTopics()
                .setName("bar")
                .setPartitions(Arrays.asList(
                    mkInvalidOffsetPartitionResponse(0),
                    mkInvalidOffsetPartitionResponse(1)
                ))
        ), context.fetchOffsets("group", request, 2L));

        // Fetching with 3 should return data up to offset 3.
        assertEquals(Arrays.asList(
            new OffsetFetchResponseData.OffsetFetchResponseTopics()
                .setName("foo")
                .setPartitions(Arrays.asList(
                    mkOffsetPartitionResponse(0, 100L, 1, "metadata"),
                    mkOffsetPartitionResponse(1, 110L, 1, "metadata")
                )),
            new OffsetFetchResponseData.OffsetFetchResponseTopics()
                .setName("bar")
                .setPartitions(Arrays.asList(
                    mkOffsetPartitionResponse(0, 200L, 1, "metadata"),
                    mkInvalidOffsetPartitionResponse(1)
                ))
        ), context.fetchOffsets("group", request, 3L));

        // Fetching with 4 should return data up to offset 4.
        assertEquals(Arrays.asList(
            new OffsetFetchResponseData.OffsetFetchResponseTopics()
                .setName("foo")
                .setPartitions(Arrays.asList(
                    mkOffsetPartitionResponse(0, 100L, 1, "metadata"),
                    mkOffsetPartitionResponse(1, 111L, 2, "metadata")
                )),
            new OffsetFetchResponseData.OffsetFetchResponseTopics()
                .setName("bar")
                .setPartitions(Arrays.asList(
                    mkOffsetPartitionResponse(0, 200L, 1, "metadata"),
                    mkInvalidOffsetPartitionResponse(1)
                ))
        ), context.fetchOffsets("group", request, 4L));

        // Fetching with 5 should return data up to offset 5.
        assertEquals(Arrays.asList(
            new OffsetFetchResponseData.OffsetFetchResponseTopics()
                .setName("foo")
                .setPartitions(Arrays.asList(
                    mkOffsetPartitionResponse(0, 100L, 1, "metadata"),
                    mkOffsetPartitionResponse(1, 111L, 2, "metadata")
                )),
            new OffsetFetchResponseData.OffsetFetchResponseTopics()
                .setName("bar")
                .setPartitions(Arrays.asList(
                    mkOffsetPartitionResponse(0, 200L, 1, "metadata"),
                    mkOffsetPartitionResponse(1, 210L, 2, "metadata")
                ))
        ), context.fetchOffsets("group", request, 5L));

        // Fetching with Long.MAX_VALUE should return all offsets.
        assertEquals(Arrays.asList(
            new OffsetFetchResponseData.OffsetFetchResponseTopics()
                .setName("foo")
                .setPartitions(Arrays.asList(
                    mkOffsetPartitionResponse(0, 100L, 1, "metadata"),
                    mkOffsetPartitionResponse(1, 111L, 2, "metadata")
                )),
            new OffsetFetchResponseData.OffsetFetchResponseTopics()
                .setName("bar")
                .setPartitions(Arrays.asList(
                    mkOffsetPartitionResponse(0, 200L, 1, "metadata"),
                    mkOffsetPartitionResponse(1, 210L, 2, "metadata")
                ))
        ), context.fetchOffsets("group", request, Long.MAX_VALUE));
    }

    @Test
    public void testFetchOffsetsWithPendingTransactionalOffsets() {
        OffsetMetadataManagerTestContext context = new OffsetMetadataManagerTestContext.Builder().build();

        context.groupMetadataManager.getOrMaybeCreatePersistedConsumerGroup("group", true);

        context.commitOffset("group", "foo", 0, 100L, 1);
        context.commitOffset("group", "foo", 1, 110L, 1);
        context.commitOffset("group", "bar", 0, 200L, 1);

        context.commit();

        assertEquals(3, context.lastWrittenOffset);
        assertEquals(3, context.lastCommittedOffset);

        context.commitOffset(10L, "group", "foo", 1, 111L, 1, context.time.milliseconds());
        context.commitOffset(10L, "group", "bar", 0, 201L, 1, context.time.milliseconds());
        // Note that bar-1 does not exist in the initial commits. UNSTABLE_OFFSET_COMMIT errors
        // must be returned in this case too.
        context.commitOffset(10L, "group", "bar", 1, 211L, 1, context.time.milliseconds());

        // Always use the same request.
        List<OffsetFetchRequestData.OffsetFetchRequestTopics> request = Arrays.asList(
            new OffsetFetchRequestData.OffsetFetchRequestTopics()
                .setName("foo")
                .setPartitionIndexes(Arrays.asList(0, 1)),
            new OffsetFetchRequestData.OffsetFetchRequestTopics()
                .setName("bar")
                .setPartitionIndexes(Arrays.asList(0, 1))
        );

        // Fetching offsets with "require stable" (Long.MAX_VALUE) should return the committed offset for
        // foo-0 and the UNSTABLE_OFFSET_COMMIT error for foo-1, bar-0 and bar-1.
        assertEquals(Arrays.asList(
            new OffsetFetchResponseData.OffsetFetchResponseTopics()
                .setName("foo")
                .setPartitions(Arrays.asList(
                    mkOffsetPartitionResponse(0, 100L, 1, "metadata"),
                    mkOffsetPartitionResponse(1, Errors.UNSTABLE_OFFSET_COMMIT)
                )),
            new OffsetFetchResponseData.OffsetFetchResponseTopics()
                .setName("bar")
                .setPartitions(Arrays.asList(
                    mkOffsetPartitionResponse(0, Errors.UNSTABLE_OFFSET_COMMIT),
                    mkOffsetPartitionResponse(1, Errors.UNSTABLE_OFFSET_COMMIT)
                ))
        ), context.fetchOffsets("group", request, Long.MAX_VALUE));

        // Fetching offsets without "require stable" (lastCommittedOffset) should return the committed
        // offset for foo-0, foo-1 and bar-0 and the INVALID_OFFSET for bar-1.
        assertEquals(Arrays.asList(
            new OffsetFetchResponseData.OffsetFetchResponseTopics()
                .setName("foo")
                .setPartitions(Arrays.asList(
                    mkOffsetPartitionResponse(0, 100L, 1, "metadata"),
                    mkOffsetPartitionResponse(1, 110L, 1, "metadata")
                )),
            new OffsetFetchResponseData.OffsetFetchResponseTopics()
                .setName("bar")
                .setPartitions(Arrays.asList(
                    mkOffsetPartitionResponse(0, 200L, 1, "metadata"),
                    mkInvalidOffsetPartitionResponse(1)
                ))
        ), context.fetchOffsets("group", request, context.lastCommittedOffset));

        // Commit the ongoing transaction.
        context.replayEndTransactionMarker(10L, TransactionResult.COMMIT);

        // Fetching offsets with "require stable" (Long.MAX_VALUE) should not return any errors now.
        assertEquals(Arrays.asList(
            new OffsetFetchResponseData.OffsetFetchResponseTopics()
                .setName("foo")
                .setPartitions(Arrays.asList(
                    mkOffsetPartitionResponse(0, 100L, 1, "metadata"),
                    mkOffsetPartitionResponse(1, 111L, 1, "metadata")
                )),
            new OffsetFetchResponseData.OffsetFetchResponseTopics()
                .setName("bar")
                .setPartitions(Arrays.asList(
                    mkOffsetPartitionResponse(0, 201L, 1, "metadata"),
                    mkOffsetPartitionResponse(1, 211L, 1, "metadata")
                ))
        ), context.fetchOffsets("group", request, Long.MAX_VALUE));
    }

    @Test
    public void testGenericGroupFetchAllOffsetsWithDeadGroup() {
        OffsetMetadataManagerTestContext context = new OffsetMetadataManagerTestContext.Builder().build();

        // Create a dead group.
        ClassicGroup group = context.groupMetadataManager.getOrMaybeCreateClassicGroup(
            "group",
            true
        );
        group.transitionTo(ClassicGroupState.DEAD);

        assertEquals(Collections.emptyList(), context.fetchAllOffsets("group", Long.MAX_VALUE));
    }

    @Test
    public void testFetchAllOffsetsWithUnknownGroup() {
        OffsetMetadataManagerTestContext context = new OffsetMetadataManagerTestContext.Builder().build();
        assertEquals(Collections.emptyList(), context.fetchAllOffsets("group", Long.MAX_VALUE));
    }

    @Test
    public void testFetchAllOffsetsAtDifferentCommittedOffset() {
        OffsetMetadataManagerTestContext context = new OffsetMetadataManagerTestContext.Builder().build();

        context.groupMetadataManager.getOrMaybeCreatePersistedConsumerGroup("group", true);

        assertEquals(0, context.lastWrittenOffset);
        context.commitOffset("group", "foo", 0, 100L, 1);
        assertEquals(1, context.lastWrittenOffset);
        context.commitOffset("group", "foo", 1, 110L, 1);
        assertEquals(2, context.lastWrittenOffset);
        context.commitOffset("group", "bar", 0, 200L, 1);
        assertEquals(3, context.lastWrittenOffset);
        context.commitOffset("group", "foo", 1, 111L, 2);
        assertEquals(4, context.lastWrittenOffset);
        context.commitOffset("group", "bar", 1, 210L, 2);
        assertEquals(5, context.lastWrittenOffset);

        // Fetching with 0 should no offsets.
        assertEquals(Collections.emptyList(), context.fetchAllOffsets("group", 0L));

        // Fetching with 1 should return data up to offset 1.
        assertEquals(Arrays.asList(
            new OffsetFetchResponseData.OffsetFetchResponseTopics()
                .setName("foo")
                .setPartitions(Arrays.asList(
                    mkOffsetPartitionResponse(0, 100L, 1, "metadata")
                ))
        ), context.fetchAllOffsets("group", 1L));

        // Fetching with 2 should return data up to offset 2.
        assertEquals(Arrays.asList(
            new OffsetFetchResponseData.OffsetFetchResponseTopics()
                .setName("foo")
                .setPartitions(Arrays.asList(
                    mkOffsetPartitionResponse(0, 100L, 1, "metadata"),
                    mkOffsetPartitionResponse(1, 110L, 1, "metadata")
                ))
        ), context.fetchAllOffsets("group", 2L));

        // Fetching with 3 should return data up to offset 3.
        assertEquals(Arrays.asList(
            new OffsetFetchResponseData.OffsetFetchResponseTopics()
                .setName("bar")
                .setPartitions(Arrays.asList(
                    mkOffsetPartitionResponse(0, 200L, 1, "metadata")
                )),
            new OffsetFetchResponseData.OffsetFetchResponseTopics()
                .setName("foo")
                .setPartitions(Arrays.asList(
                    mkOffsetPartitionResponse(0, 100L, 1, "metadata"),
                    mkOffsetPartitionResponse(1, 110L, 1, "metadata")
                ))
        ), context.fetchAllOffsets("group", 3L));

        // Fetching with 4 should return data up to offset 4.
        assertEquals(Arrays.asList(
            new OffsetFetchResponseData.OffsetFetchResponseTopics()
                .setName("bar")
                .setPartitions(Arrays.asList(
                    mkOffsetPartitionResponse(0, 200L, 1, "metadata")
                )),
            new OffsetFetchResponseData.OffsetFetchResponseTopics()
                .setName("foo")
                .setPartitions(Arrays.asList(
                    mkOffsetPartitionResponse(0, 100L, 1, "metadata"),
                    mkOffsetPartitionResponse(1, 111L, 2, "metadata")
                ))
        ), context.fetchAllOffsets("group", 4L));

        // Fetching with Long.MAX_VALUE should return all offsets.
        assertEquals(Arrays.asList(
            new OffsetFetchResponseData.OffsetFetchResponseTopics()
                .setName("bar")
                .setPartitions(Arrays.asList(
                    mkOffsetPartitionResponse(0, 200L, 1, "metadata"),
                    mkOffsetPartitionResponse(1, 210L, 2, "metadata")
                )),
            new OffsetFetchResponseData.OffsetFetchResponseTopics()
                .setName("foo")
                .setPartitions(Arrays.asList(
                    mkOffsetPartitionResponse(0, 100L, 1, "metadata"),
                    mkOffsetPartitionResponse(1, 111L, 2, "metadata")
                ))
        ), context.fetchAllOffsets("group", Long.MAX_VALUE));
    }

    @Test
    public void testFetchAllOffsetsWithPendingTransactionalOffsets() {
        OffsetMetadataManagerTestContext context = new OffsetMetadataManagerTestContext.Builder().build();

        context.groupMetadataManager.getOrMaybeCreatePersistedConsumerGroup("group", true);

        context.commitOffset("group", "foo", 0, 100L, 1);
        context.commitOffset("group", "foo", 1, 110L, 1);
        context.commitOffset("group", "bar", 0, 200L, 1);

        context.commit();

        assertEquals(3, context.lastWrittenOffset);
        assertEquals(3, context.lastCommittedOffset);

        context.commitOffset(10L, "group", "foo", 1, 111L, 1, context.time.milliseconds());
        context.commitOffset(10L, "group", "bar", 0, 201L, 1, context.time.milliseconds());
        // Note that bar-1 does not exist in the initial commits. The API does not return it at all until
        // the transaction is committed.
        context.commitOffset(10L, "group", "bar", 1, 211L, 1, context.time.milliseconds());

        // Fetching offsets with "require stable" (Long.MAX_VALUE) should return the committed offset for
        // foo-0 and the UNSTABLE_OFFSET_COMMIT error for foo-1 and bar-0.
        assertEquals(Arrays.asList(
            new OffsetFetchResponseData.OffsetFetchResponseTopics()
                .setName("bar")
                .setPartitions(Arrays.asList(
                    mkOffsetPartitionResponse(0, Errors.UNSTABLE_OFFSET_COMMIT)
                )),
            new OffsetFetchResponseData.OffsetFetchResponseTopics()
                .setName("foo")
                .setPartitions(Arrays.asList(
                    mkOffsetPartitionResponse(0, 100L, 1, "metadata"),
                    mkOffsetPartitionResponse(1, Errors.UNSTABLE_OFFSET_COMMIT)
                ))
        ), context.fetchAllOffsets("group", Long.MAX_VALUE));

        // Fetching offsets without "require stable" (lastCommittedOffset) should the committed
        // offset for the foo-0, foo-1 and bar-0.
        assertEquals(Arrays.asList(
            new OffsetFetchResponseData.OffsetFetchResponseTopics()
                .setName("bar")
                .setPartitions(Arrays.asList(
                    mkOffsetPartitionResponse(0, 200L, 1, "metadata")
                )),
            new OffsetFetchResponseData.OffsetFetchResponseTopics()
                .setName("foo")
                .setPartitions(Arrays.asList(
                    mkOffsetPartitionResponse(0, 100L, 1, "metadata"),
                    mkOffsetPartitionResponse(1, 110L, 1, "metadata")
                ))
        ), context.fetchAllOffsets("group", context.lastCommittedOffset));

        // Commit the ongoing transaction.
        context.replayEndTransactionMarker(10L, TransactionResult.COMMIT);

        // Fetching offsets with "require stable" (Long.MAX_VALUE) should not return any errors now.
        assertEquals(Arrays.asList(
            new OffsetFetchResponseData.OffsetFetchResponseTopics()
                .setName("bar")
                .setPartitions(Arrays.asList(
                    mkOffsetPartitionResponse(0, 201L, 1, "metadata"),
                    mkOffsetPartitionResponse(1, 211L, 1, "metadata")
                )),
            new OffsetFetchResponseData.OffsetFetchResponseTopics()
                .setName("foo")
                .setPartitions(Arrays.asList(
                    mkOffsetPartitionResponse(0, 100L, 1, "metadata"),
                    mkOffsetPartitionResponse(1, 111L, 1, "metadata")
                ))
        ), context.fetchAllOffsets("group", Long.MAX_VALUE));
    }

    @Test
    public void testConsumerGroupOffsetFetchWithMemberIdAndEpoch() {
        OffsetMetadataManagerTestContext context = new OffsetMetadataManagerTestContext.Builder().build();
        // Create consumer group.
        ConsumerGroup group = context.groupMetadataManager.getOrMaybeCreatePersistedConsumerGroup("group", true);
        // Create member.
        group.updateMember(new ConsumerGroupMember.Builder("member").build());
        // Commit offset.
        context.commitOffset("group", "foo", 0, 100L, 1);

        // Fetch offsets case.
        List<OffsetFetchRequestData.OffsetFetchRequestTopics> topics = Collections.singletonList(
            new OffsetFetchRequestData.OffsetFetchRequestTopics()
                .setName("foo")
                .setPartitionIndexes(Collections.singletonList(0))
        );

        assertEquals(Collections.singletonList(
            new OffsetFetchResponseData.OffsetFetchResponseTopics()
                .setName("foo")
                .setPartitions(Collections.singletonList(
                    mkOffsetPartitionResponse(0, 100L, 1, "metadata")
                ))
        ), context.fetchOffsets("group", "member", 0, topics, Long.MAX_VALUE));

        // Fetch all offsets case.
        assertEquals(Collections.singletonList(
            new OffsetFetchResponseData.OffsetFetchResponseTopics()
                .setName("foo")
                .setPartitions(Collections.singletonList(
                    mkOffsetPartitionResponse(0, 100L, 1, "metadata")
                ))
        ), context.fetchAllOffsets("group", "member", 0, Long.MAX_VALUE));
    }

    @Test
    public void testConsumerGroupOffsetFetchFromAdminClient() {
        OffsetMetadataManagerTestContext context = new OffsetMetadataManagerTestContext.Builder().build();
        // Create consumer group.
        ConsumerGroup group = context.groupMetadataManager.getOrMaybeCreatePersistedConsumerGroup("group", true);
        // Create member.
        group.getOrMaybeCreateMember("member", true);
        // Commit offset.
        context.commitOffset("group", "foo", 0, 100L, 1);

        // Fetch offsets case.
        List<OffsetFetchRequestData.OffsetFetchRequestTopics> topics = Collections.singletonList(
            new OffsetFetchRequestData.OffsetFetchRequestTopics()
                .setName("foo")
                .setPartitionIndexes(Collections.singletonList(0))
        );

        assertEquals(Collections.singletonList(
            new OffsetFetchResponseData.OffsetFetchResponseTopics()
                .setName("foo")
                .setPartitions(Collections.singletonList(
                    mkOffsetPartitionResponse(0, 100L, 1, "metadata")
                ))
        ), context.fetchOffsets("group", topics, Long.MAX_VALUE));

        // Fetch all offsets case.
        assertEquals(Collections.singletonList(
            new OffsetFetchResponseData.OffsetFetchResponseTopics()
                .setName("foo")
                .setPartitions(Collections.singletonList(
                    mkOffsetPartitionResponse(0, 100L, 1, "metadata")
                ))
        ), context.fetchAllOffsets("group", Long.MAX_VALUE));
    }

    @Test
    public void testConsumerGroupOffsetFetchWithUnknownMemberId() {
        OffsetMetadataManagerTestContext context = new OffsetMetadataManagerTestContext.Builder().build();
        context.groupMetadataManager.getOrMaybeCreatePersistedConsumerGroup("group", true);

        // Fetch offsets case.
        List<OffsetFetchRequestData.OffsetFetchRequestTopics> topics = Collections.singletonList(
            new OffsetFetchRequestData.OffsetFetchRequestTopics()
                .setName("foo")
                .setPartitionIndexes(Collections.singletonList(0))
        );

        // Fetch offsets cases.
        assertThrows(UnknownMemberIdException.class,
            () -> context.fetchOffsets("group", "", 0, topics, Long.MAX_VALUE));
        assertThrows(UnknownMemberIdException.class,
            () -> context.fetchOffsets("group", "member", 0, topics, Long.MAX_VALUE));

        // Fetch all offsets cases.
        assertThrows(UnknownMemberIdException.class,
            () -> context.fetchAllOffsets("group", "", 0, Long.MAX_VALUE));
        assertThrows(UnknownMemberIdException.class,
            () -> context.fetchAllOffsets("group", "member", 0, Long.MAX_VALUE));
    }

    @Test
    public void testConsumerGroupOffsetFetchWithStaleMemberEpoch() {
        OffsetMetadataManagerTestContext context = new OffsetMetadataManagerTestContext.Builder().build();
        ConsumerGroup group = context.groupMetadataManager.getOrMaybeCreatePersistedConsumerGroup("group", true);
<<<<<<< HEAD
        group.getOrMaybeCreateMember("member", true);
=======
        group.updateMember(new ConsumerGroupMember.Builder("member").build());
>>>>>>> 0971924e

        // Fetch offsets case.
        List<OffsetFetchRequestData.OffsetFetchRequestTopics> topics = Collections.singletonList(
            new OffsetFetchRequestData.OffsetFetchRequestTopics()
                .setName("foo")
                .setPartitionIndexes(Collections.singletonList(0))
        );

        // Fetch offsets case.
        assertThrows(StaleMemberEpochException.class,
            () -> context.fetchOffsets("group", "member", 10, topics, Long.MAX_VALUE));

        // Fetch all offsets case.
        assertThrows(StaleMemberEpochException.class,
            () -> context.fetchAllOffsets("group", "member", 10, Long.MAX_VALUE));
    }

    @Test
    public void testGenericGroupOffsetDelete() {
        OffsetMetadataManagerTestContext context = new OffsetMetadataManagerTestContext.Builder().build();
        ClassicGroup group = context.groupMetadataManager.getOrMaybeCreateClassicGroup(
            "foo",
            true
        );
        context.commitOffset("foo", "bar", 0, 100L, 0);
        group.setSubscribedTopics(Optional.of(Collections.emptySet()));
        context.testOffsetDeleteWith("foo", "bar", 0, Errors.NONE);
        assertFalse(context.hasOffset("foo", "bar", 0));
    }

    @Test
    public void testGenericGroupOffsetDeleteWithErrors() {
        OffsetMetadataManagerTestContext context = new OffsetMetadataManagerTestContext.Builder().build();
        ClassicGroup group = context.groupMetadataManager.getOrMaybeCreateClassicGroup(
            "foo",
            true
        );
        group.setSubscribedTopics(Optional.of(Collections.singleton("bar")));
        context.commitOffset("foo", "bar", 0, 100L, 0);

        // Delete the offset whose topic partition doesn't exist.
        context.testOffsetDeleteWith("foo", "bar1", 0, Errors.NONE);
        // Delete the offset from the topic that the group is subscribed to.
        context.testOffsetDeleteWith("foo", "bar", 0, Errors.GROUP_SUBSCRIBED_TO_TOPIC);
    }

    @Test
    public void testGenericGroupOffsetDeleteWithPendingTransactionalOffsets() {
        OffsetMetadataManagerTestContext context = new OffsetMetadataManagerTestContext.Builder().build();
        ClassicGroup group = context.groupMetadataManager.getOrMaybeCreateClassicGroup(
            "foo",
            true
        );
        context.commitOffset(10L, "foo", "bar", 0, 100L, 0, context.time.milliseconds());
        group.setSubscribedTopics(Optional.of(Collections.emptySet()));
        context.testOffsetDeleteWith("foo", "bar", 0, Errors.NONE);
        assertFalse(context.hasOffset("foo", "bar", 0));
    }

    @Test
    public void testConsumerGroupOffsetDelete() {
        OffsetMetadataManagerTestContext context = new OffsetMetadataManagerTestContext.Builder().build();
        ConsumerGroup group = context.groupMetadataManager.getOrMaybeCreatePersistedConsumerGroup(
            "foo",
            true
        );
        context.commitOffset("foo", "bar", 0, 100L, 0);
        assertFalse(group.isSubscribedToTopic("bar"));
        context.testOffsetDeleteWith("foo", "bar", 0, Errors.NONE);
    }

    @Test
    public void testConsumerGroupOffsetDeleteWithErrors() {
        OffsetMetadataManagerTestContext context = new OffsetMetadataManagerTestContext.Builder().build();
        ConsumerGroup group = context.groupMetadataManager.getOrMaybeCreatePersistedConsumerGroup(
            "foo",
            true
        );
        MetadataImage image = new MetadataImageBuilder()
            .addTopic(Uuid.randomUuid(), "foo", 1)
            .addRacks()
            .build();
        ConsumerGroupMember member1 = new ConsumerGroupMember.Builder("member1")
            .setSubscribedTopicNames(Collections.singletonList("bar"))
            .build();
        group.computeSubscriptionMetadata(
            group.computeSubscribedTopicNames(null, member1),
            image.topics(),
            image.cluster()
        );
        group.updateMember(member1);
        context.commitOffset("foo", "bar", 0, 100L, 0);
        assertTrue(group.isSubscribedToTopic("bar"));

        // Delete the offset whose topic partition doesn't exist.
        context.testOffsetDeleteWith("foo", "bar1", 0, Errors.NONE);
        // Delete the offset from the topic that the group is subscribed to.
        context.testOffsetDeleteWith("foo", "bar", 0, Errors.GROUP_SUBSCRIBED_TO_TOPIC);
    }

    @Test
    public void testConsumerGroupOffsetDeleteWithPendingTransactionalOffsets() {
        OffsetMetadataManagerTestContext context = new OffsetMetadataManagerTestContext.Builder().build();
        ConsumerGroup group = context.groupMetadataManager.getOrMaybeCreatePersistedConsumerGroup(
            "foo",
            true
        );
        context.commitOffset(10L, "foo", "bar", 0, 100L, 0, context.time.milliseconds());
        assertFalse(group.isSubscribedToTopic("bar"));
        context.testOffsetDeleteWith("foo", "bar", 0, Errors.NONE);
        assertFalse(context.hasOffset("foo", "bar", 0));
    }

    @ParameterizedTest
    @EnumSource(value = Group.GroupType.class, names = {"CLASSIC", "CONSUMER"})
    public void testDeleteGroupAllOffsets(Group.GroupType groupType) {
        OffsetMetadataManagerTestContext context = new OffsetMetadataManagerTestContext.Builder().build();
        context.getOrMaybeCreateGroup(groupType, "foo");

        context.commitOffset("foo", "bar-0", 0, 100L, 0);
        context.commitOffset("foo", "bar-0", 1, 100L, 0);
        context.commitOffset("foo", "bar-1", 0, 100L, 0);

        List<CoordinatorRecord> expectedRecords = Arrays.asList(
            CoordinatorRecordHelpers.newOffsetCommitTombstoneRecord("foo", "bar-1", 0),
            CoordinatorRecordHelpers.newOffsetCommitTombstoneRecord("foo", "bar-0", 0),
            CoordinatorRecordHelpers.newOffsetCommitTombstoneRecord("foo", "bar-0", 1)
        );

        List<CoordinatorRecord> records = new ArrayList<>();
        int numDeleteOffsets = context.deleteAllOffsets("foo", records);

        assertEquals(expectedRecords, records);
        assertEquals(3, numDeleteOffsets);
    }

    @ParameterizedTest
    @EnumSource(value = Group.GroupType.class, names = {"CLASSIC", "CONSUMER"})
    public void testDeleteGroupAllOffsetsWithPendingTransactionalOffsets(Group.GroupType groupType) {
        OffsetMetadataManagerTestContext context = new OffsetMetadataManagerTestContext.Builder().build();
        context.getOrMaybeCreateGroup(groupType, "foo");

        context.commitOffset("foo", "bar-0", 0, 100L, 0);
        context.commitOffset("foo", "bar-0", 1, 100L, 0);
        context.commitOffset("foo", "bar-1", 0, 100L, 0);

        context.commitOffset(10L, "foo", "bar-1", 0, 101L, 0, context.time.milliseconds());
        context.commitOffset(10L, "foo", "bar-2", 0, 100L, 0, context.time.milliseconds());

        List<CoordinatorRecord> expectedRecords = Arrays.asList(
            CoordinatorRecordHelpers.newOffsetCommitTombstoneRecord("foo", "bar-1", 0),
            CoordinatorRecordHelpers.newOffsetCommitTombstoneRecord("foo", "bar-0", 0),
            CoordinatorRecordHelpers.newOffsetCommitTombstoneRecord("foo", "bar-0", 1),
            CoordinatorRecordHelpers.newOffsetCommitTombstoneRecord("foo", "bar-2", 0)
        );

        List<CoordinatorRecord> records = new ArrayList<>();
        int numDeleteOffsets = context.deleteAllOffsets("foo", records);

        assertEquals(expectedRecords, records);
        assertEquals(4, numDeleteOffsets);

        assertFalse(context.hasOffset("foo", "bar-0", 0));
        assertFalse(context.hasOffset("foo", "bar-0", 1));
        assertFalse(context.hasOffset("foo", "bar-1", 0));
        assertFalse(context.hasOffset("foo", "bar-2", 0));
    }

    @Test
    public void testCleanupExpiredOffsetsGroupHasNoOffsets() {
        OffsetMetadataManagerTestContext context = new OffsetMetadataManagerTestContext.Builder()
            .build();

        List<CoordinatorRecord> records = new ArrayList<>();
        assertTrue(context.cleanupExpiredOffsets("unknown-group-id", records));
        assertEquals(Collections.emptyList(), records);
    }

    @Test
    public void testCleanupExpiredOffsetsGroupDoesNotExist() {
        GroupMetadataManager groupMetadataManager = mock(GroupMetadataManager.class);
        OffsetMetadataManagerTestContext context = new OffsetMetadataManagerTestContext.Builder()
            .withGroupMetadataManager(groupMetadataManager)
            .build();

        when(groupMetadataManager.group("unknown-group-id")).thenThrow(GroupIdNotFoundException.class);
        context.commitOffset("unknown-group-id", "topic", 0, 100L, 0);
        assertThrows(GroupIdNotFoundException.class, () -> context.cleanupExpiredOffsets("unknown-group-id", new ArrayList<>()));
    }

    @Test
    public void testCleanupExpiredOffsetsEmptyOffsetExpirationCondition() {
        GroupMetadataManager groupMetadataManager = mock(GroupMetadataManager.class);
        Group group = mock(Group.class);

        OffsetMetadataManagerTestContext context = new OffsetMetadataManagerTestContext.Builder()
            .withGroupMetadataManager(groupMetadataManager)
            .build();

        context.commitOffset("group-id", "topic", 0, 100L, 0);

        when(groupMetadataManager.group("group-id")).thenReturn(group);
        when(group.offsetExpirationCondition()).thenReturn(Optional.empty());

        List<CoordinatorRecord> records = new ArrayList<>();
        assertFalse(context.cleanupExpiredOffsets("group-id", records));
        assertEquals(Collections.emptyList(), records);
    }

    @Test
    public void testCleanupExpiredOffsets() {
        GroupMetadataManager groupMetadataManager = mock(GroupMetadataManager.class);
        Group group = mock(Group.class);

        OffsetMetadataManagerTestContext context = new OffsetMetadataManagerTestContext.Builder()
            .withGroupMetadataManager(groupMetadataManager)
            .withOffsetsRetentionMs(1000)
            .build();

        long commitTimestamp = context.time.milliseconds();

        context.commitOffset("group-id", "firstTopic", 0, 100L, 0, commitTimestamp);
        context.commitOffset("group-id", "secondTopic", 0, 100L, 0, commitTimestamp);
        context.commitOffset("group-id", "secondTopic", 1, 100L, 0, commitTimestamp + 500);

        context.time.sleep(1000);

        // firstTopic-0: group is still subscribed to firstTopic. Do not expire.
        // secondTopic-0: should expire as offset retention has passed.
        // secondTopic-1: has not passed offset retention. Do not expire.
        List<CoordinatorRecord> expectedRecords = Collections.singletonList(
            CoordinatorRecordHelpers.newOffsetCommitTombstoneRecord("group-id", "secondTopic", 0)
        );

        when(groupMetadataManager.group("group-id")).thenReturn(group);
        when(group.offsetExpirationCondition()).thenReturn(Optional.of(
            new OffsetExpirationConditionImpl(offsetAndMetadata -> offsetAndMetadata.commitTimestampMs)));
        when(group.isSubscribedToTopic("firstTopic")).thenReturn(true);
        when(group.isSubscribedToTopic("secondTopic")).thenReturn(false);

        List<CoordinatorRecord> records = new ArrayList<>();
        assertFalse(context.cleanupExpiredOffsets("group-id", records));
        assertEquals(expectedRecords, records);

        // Expire secondTopic-1.
        context.time.sleep(500);
        expectedRecords = Collections.singletonList(
            CoordinatorRecordHelpers.newOffsetCommitTombstoneRecord("group-id", "secondTopic", 1)
        );

        records = new ArrayList<>();
        assertFalse(context.cleanupExpiredOffsets("group-id", records));
        assertEquals(expectedRecords, records);

        // Add 2 more commits, then expire all.
        when(group.isSubscribedToTopic("firstTopic")).thenReturn(false);
        context.commitOffset("group-id", "firstTopic", 1, 100L, 0, commitTimestamp + 500);
        context.commitOffset("group-id", "secondTopic", 0, 101L, 0, commitTimestamp + 500);

        expectedRecords = Arrays.asList(
            CoordinatorRecordHelpers.newOffsetCommitTombstoneRecord("group-id", "firstTopic", 0),
            CoordinatorRecordHelpers.newOffsetCommitTombstoneRecord("group-id", "firstTopic", 1),
            CoordinatorRecordHelpers.newOffsetCommitTombstoneRecord("group-id", "secondTopic", 0)
        );

        records = new ArrayList<>();
        assertTrue(context.cleanupExpiredOffsets("group-id", records));
        assertEquals(expectedRecords, records);
    }

    @Test
    public void testCleanupExpiredOffsetsWithPendingTransactionalOffsets() {
        GroupMetadataManager groupMetadataManager = mock(GroupMetadataManager.class);
        Group group = mock(Group.class);

        OffsetMetadataManagerTestContext context = new OffsetMetadataManagerTestContext.Builder()
            .withGroupMetadataManager(groupMetadataManager)
            .withOffsetsRetentionMs(1000)
            .build();

        long commitTimestamp = context.time.milliseconds();

        context.commitOffset("group-id", "foo", 0, 100L, 0, commitTimestamp);
        context.commitOffset(10L, "group-id", "foo", 0, 101L, 0, commitTimestamp + 500);

        context.time.sleep(1000);

        when(groupMetadataManager.group("group-id")).thenReturn(group);
        when(group.offsetExpirationCondition()).thenReturn(Optional.of(
            new OffsetExpirationConditionImpl(offsetAndMetadata -> offsetAndMetadata.commitTimestampMs)));
        when(group.isSubscribedToTopic("foo")).thenReturn(false);

        // foo-0 should not be expired because it has a pending transactional offset commit.
        List<CoordinatorRecord> records = new ArrayList<>();
        assertFalse(context.cleanupExpiredOffsets("group-id", records));
        assertEquals(Collections.emptyList(), records);
    }

    static private OffsetFetchResponseData.OffsetFetchResponsePartitions mkOffsetPartitionResponse(
        int partition,
        long offset,
        int leaderEpoch,
        String metadata
    ) {
        return new OffsetFetchResponseData.OffsetFetchResponsePartitions()
            .setPartitionIndex(partition)
            .setCommittedOffset(offset)
            .setCommittedLeaderEpoch(leaderEpoch)
            .setMetadata(metadata);
    }

    static private OffsetFetchResponseData.OffsetFetchResponsePartitions mkInvalidOffsetPartitionResponse(int partition) {
        return new OffsetFetchResponseData.OffsetFetchResponsePartitions()
            .setPartitionIndex(partition)
            .setCommittedOffset(INVALID_OFFSET)
            .setCommittedLeaderEpoch(-1)
            .setMetadata("");
    }

    static private OffsetFetchResponseData.OffsetFetchResponsePartitions mkOffsetPartitionResponse(int partition, Errors error) {
        return new OffsetFetchResponseData.OffsetFetchResponsePartitions()
            .setPartitionIndex(partition)
            .setErrorCode(error.code())
            .setCommittedOffset(INVALID_OFFSET)
            .setCommittedLeaderEpoch(-1)
            .setMetadata("");
    }

    @Test
    public void testReplay() {
        OffsetMetadataManagerTestContext context = new OffsetMetadataManagerTestContext.Builder().build();

        verifyReplay(context, "foo", "bar", 0, new OffsetAndMetadata(
            0L,
            100L,
            OptionalInt.empty(),
            "small",
            context.time.milliseconds(),
            OptionalLong.empty()
        ));

        verifyReplay(context, "foo", "bar", 0, new OffsetAndMetadata(
            1L,
            200L,
            OptionalInt.of(10),
            "small",
            context.time.milliseconds(),
            OptionalLong.empty()
        ));

        verifyReplay(context, "foo", "bar", 1, new OffsetAndMetadata(
            2L,
            200L,
            OptionalInt.of(10),
            "small",
            context.time.milliseconds(),
            OptionalLong.empty()
        ));

        verifyReplay(context, "foo", "bar", 1, new OffsetAndMetadata(
            3L,
            300L,
            OptionalInt.of(10),
            "small",
            context.time.milliseconds(),
            OptionalLong.of(12345L)
        ));
    }

    @Test
    public void testTransactionalReplay() {
        OffsetMetadataManagerTestContext context = new OffsetMetadataManagerTestContext.Builder().build();

        verifyTransactionalReplay(context, 5, "foo", "bar", 0, new OffsetAndMetadata(
            0L,
            100L,
            OptionalInt.empty(),
            "small",
            context.time.milliseconds(),
            OptionalLong.empty()
        ));

        verifyTransactionalReplay(context, 5, "foo", "bar", 1, new OffsetAndMetadata(
            1L,
            101L,
            OptionalInt.empty(),
            "small",
            context.time.milliseconds(),
            OptionalLong.empty()
        ));

        verifyTransactionalReplay(context, 5, "bar", "zar", 0, new OffsetAndMetadata(
            2L,
            100L,
            OptionalInt.empty(),
            "small",
            context.time.milliseconds(),
            OptionalLong.empty()
        ));

        verifyTransactionalReplay(context, 5, "bar", "zar", 1, new OffsetAndMetadata(
            3L,
            101L,
            OptionalInt.empty(),
            "small",
            context.time.milliseconds(),
            OptionalLong.empty()
        ));

        verifyTransactionalReplay(context, 6, "foo", "bar", 2, new OffsetAndMetadata(
            4L,
            102L,
            OptionalInt.empty(),
            "small",
            context.time.milliseconds(),
            OptionalLong.empty()
        ));

        verifyTransactionalReplay(context, 6, "foo", "bar", 3, new OffsetAndMetadata(
            5L,
            102L,
            OptionalInt.empty(),
            "small",
            context.time.milliseconds(),
            OptionalLong.empty()
        ));
    }

    @Test
    public void testReplayWithTombstoneAndPendingTransactionalOffsets() {
        OffsetMetadataManagerTestContext context = new OffsetMetadataManagerTestContext.Builder().build();

        // Add the offsets.
        verifyReplay(context, "foo", "bar", 0, new OffsetAndMetadata(
            0L,
            100L,
            OptionalInt.empty(),
            "small",
            context.time.milliseconds(),
            OptionalLong.empty()
        ));

        verifyTransactionalReplay(context, 10L, "foo", "bar", 0, new OffsetAndMetadata(
            1L,
            100L,
            OptionalInt.empty(),
            "small",
            context.time.milliseconds(),
            OptionalLong.empty()
        ));

        verifyTransactionalReplay(context, 10L, "foo", "bar", 1, new OffsetAndMetadata(
            2L,
            100L,
            OptionalInt.empty(),
            "small",
            context.time.milliseconds(),
            OptionalLong.empty()
        ));

        // Delete the offsets.
        context.replay(CoordinatorRecordHelpers.newOffsetCommitTombstoneRecord(
            "foo",
            "bar",
            0
        ));

        context.replay(CoordinatorRecordHelpers.newOffsetCommitTombstoneRecord(
            "foo",
            "bar",
            1
        ));

        // Verify that the offset is gone.
        assertFalse(context.hasOffset("foo", "bar", 0));
        assertFalse(context.hasOffset("foo", "bar", 1));
    }

    @Test
    public void testReplayTransactionEndMarkerWithCommit() {
        OffsetMetadataManagerTestContext context = new OffsetMetadataManagerTestContext.Builder().build();

        // Add regular offset commit.
        verifyReplay(context, "foo", "bar", 0, new OffsetAndMetadata(
            0L,
            99L,
            OptionalInt.empty(),
            "small",
            context.time.milliseconds(),
            OptionalLong.empty()
        ));

        // Add pending transactional commit for producer id 5.
        verifyTransactionalReplay(context, 5L, "foo", "bar", 0, new OffsetAndMetadata(
            1L,
            100L,
            OptionalInt.empty(),
            "small",
            context.time.milliseconds(),
            OptionalLong.empty()
        ));

        // Add pending transactional commit for producer id 6.
        verifyTransactionalReplay(context, 6L, "foo", "bar", 1, new OffsetAndMetadata(
            2L,
            200L,
            OptionalInt.empty(),
            "small",
            context.time.milliseconds(),
            OptionalLong.empty()
        ));

        // Replaying an end marker with an unknown producer id should not fail.
        context.replayEndTransactionMarker(1L, TransactionResult.COMMIT);

        // Replaying an end marker to commit transaction of producer id 5.
        context.replayEndTransactionMarker(5L, TransactionResult.COMMIT);

        // The pending offset is removed...
        assertNull(context.offsetMetadataManager.pendingTransactionalOffset(
            5L,
            "foo",
            "bar",
            0
        ));

        // ... and added to the main offset storage.
        assertEquals(new OffsetAndMetadata(
            1L,
            100L,
            OptionalInt.empty(),
            "small",
            context.time.milliseconds(),
            OptionalLong.empty()
        ), context.offsetMetadataManager.offset(
            "foo",
            "bar",
            0
        ));

        // Replaying an end marker to abort transaction of producer id 6.
        context.replayEndTransactionMarker(6L, TransactionResult.ABORT);

        // The pending offset is removed from the pending offsets and
        // it is not added to the main offset storage.
        assertNull(context.offsetMetadataManager.pendingTransactionalOffset(
            6L,
            "foo",
            "bar",
            1
        ));
        assertNull(context.offsetMetadataManager.offset(
            "foo",
            "bar",
            1
        ));
    }

    @Test
    public void testReplayTransactionEndMarkerKeepsTheMostRecentCommittedOffset() {
        OffsetMetadataManagerTestContext context = new OffsetMetadataManagerTestContext.Builder().build();

        // Add pending transactional offset commit for producer id 5.
        verifyTransactionalReplay(context, 5L, "foo", "bar", 0, new OffsetAndMetadata(
            0L,
            100L,
            OptionalInt.empty(),
            "small",
            context.time.milliseconds(),
            OptionalLong.empty()
        ));

        // Add regular offset commit.
        verifyReplay(context, "foo", "bar", 0, new OffsetAndMetadata(
            1L,
            101L,
            OptionalInt.empty(),
            "small",
            context.time.milliseconds(),
            OptionalLong.empty()
        ));

        // Replaying an end marker to commit transaction of producer id 5.
        context.replayEndTransactionMarker(5L, TransactionResult.COMMIT);

        // The pending offset is removed...
        assertNull(context.offsetMetadataManager.pendingTransactionalOffset(
            5L,
            "foo",
            "bar",
            0
        ));

        // ... but it is not added to the main storage because the regular
        // committed offset is more recent.
        assertEquals(new OffsetAndMetadata(
            1L,
            101L,
            OptionalInt.empty(),
            "small",
            context.time.milliseconds(),
            OptionalLong.empty()
        ), context.offsetMetadataManager.offset(
            "foo",
            "bar",
            0
        ));
    }

    @Test
    public void testOffsetCommitsNumberMetricWithTransactionalOffsets() {
        OffsetMetadataManagerTestContext context = new OffsetMetadataManagerTestContext.Builder().build();

        // Add pending transactional commit for producer id 4.
        verifyTransactionalReplay(context, 4L, "foo", "bar", 0, new OffsetAndMetadata(
            0L,
            100L,
            OptionalInt.empty(),
            "small",
            context.time.milliseconds(),
            OptionalLong.empty()
        ));

        // Add pending transactional commit for producer id 5.
        verifyTransactionalReplay(context, 5L, "foo", "bar", 0, new OffsetAndMetadata(
            1L,
            101L,
            OptionalInt.empty(),
            "small",
            context.time.milliseconds(),
            OptionalLong.empty()
        ));

        // Add pending transactional commit for producer id 6.
        verifyTransactionalReplay(context, 6L, "foo", "bar", 1, new OffsetAndMetadata(
            2L,
            200L,
            OptionalInt.empty(),
            "small",
            context.time.milliseconds(),
            OptionalLong.empty()
        ));

        // Commit all the transactions.
        context.replayEndTransactionMarker(4L, TransactionResult.COMMIT);
        context.replayEndTransactionMarker(5L, TransactionResult.COMMIT);
        context.replayEndTransactionMarker(6L, TransactionResult.COMMIT);

        // Verify the sensor is called twice as we have only
        // two partitions.
        verify(context.metrics, times(2)).incrementNumOffsets();
    }

    @Test
    public void testOffsetCommitsSensor() {
        OffsetMetadataManagerTestContext context = new OffsetMetadataManagerTestContext.Builder().build();

        // Create an empty group.
        ClassicGroup group = context.groupMetadataManager.getOrMaybeCreateClassicGroup(
            "foo",
            true
        );

        // Add member.
        group.add(mkGenericMember("member", Optional.of("new-instance-id")));

        // Transition to next generation.
        group.transitionTo(ClassicGroupState.PREPARING_REBALANCE);
        group.initNextGeneration();
        assertEquals(1, group.generationId());
        group.transitionTo(ClassicGroupState.STABLE);

        CoordinatorResult<OffsetCommitResponseData, CoordinatorRecord> result = context.commitOffset(
            new OffsetCommitRequestData()
                .setGroupId("foo")
                .setMemberId("member")
                .setGenerationIdOrMemberEpoch(1)
                .setRetentionTimeMs(1234L)
                .setTopics(Collections.singletonList(
                    new OffsetCommitRequestData.OffsetCommitRequestTopic()
                        .setName("bar")
                        .setPartitions(Arrays.asList(
                            new OffsetCommitRequestData.OffsetCommitRequestPartition()
                                .setPartitionIndex(0)
                                .setCommittedOffset(100L),
                            new OffsetCommitRequestData.OffsetCommitRequestPartition()
                                .setPartitionIndex(1)
                                .setCommittedOffset(150L)
                        ))
                ))
        );

        verify(context.metrics).record(OFFSET_COMMITS_SENSOR_NAME, 2);
    }

    @Test
    public void testOffsetsExpiredSensor() {
        GroupMetadataManager groupMetadataManager = mock(GroupMetadataManager.class);
        Group group = mock(Group.class);

        OffsetMetadataManagerTestContext context = new OffsetMetadataManagerTestContext.Builder()
            .withGroupMetadataManager(groupMetadataManager)
            .withOffsetsRetentionMs(1000)
            .build();

        long commitTimestamp = context.time.milliseconds();

        context.commitOffset("group-id", "firstTopic", 0, 100L, 0, commitTimestamp);
        context.commitOffset("group-id", "secondTopic", 0, 100L, 0, commitTimestamp);
        context.commitOffset("group-id", "secondTopic", 1, 100L, 0, commitTimestamp + 500);

        context.time.sleep(1000);

        // firstTopic-0: group is still subscribed to firstTopic. Do not expire.
        // secondTopic-0: should expire as offset retention has passed.
        // secondTopic-1: has not passed offset retention. Do not expire.
        List<CoordinatorRecord> expectedRecords = Collections.singletonList(
            CoordinatorRecordHelpers.newOffsetCommitTombstoneRecord("group-id", "secondTopic", 0)
        );

        when(groupMetadataManager.group("group-id")).thenReturn(group);
        when(group.offsetExpirationCondition()).thenReturn(Optional.of(
            new OffsetExpirationConditionImpl(offsetAndMetadata -> offsetAndMetadata.commitTimestampMs)));
        when(group.isSubscribedToTopic("firstTopic")).thenReturn(true);
        when(group.isSubscribedToTopic("secondTopic")).thenReturn(false);

        List<CoordinatorRecord> records = new ArrayList<>();
        assertFalse(context.cleanupExpiredOffsets("group-id", records));
        assertEquals(expectedRecords, records);

        // Expire secondTopic-1.
        context.time.sleep(500);

        records = new ArrayList<>();
        assertFalse(context.cleanupExpiredOffsets("group-id", records));
        verify(context.metrics, times(2)).record(OFFSET_EXPIRED_SENSOR_NAME, 1);

        // Add 2 more commits, then expire all.
        when(group.isSubscribedToTopic("firstTopic")).thenReturn(false);
        context.commitOffset("group-id", "firstTopic", 1, 100L, 0, commitTimestamp + 500);
        context.commitOffset("group-id", "secondTopic", 0, 101L, 0, commitTimestamp + 500);

        records = new ArrayList<>();
        assertTrue(context.cleanupExpiredOffsets("group-id", records));
        verify(context.metrics).record(OFFSET_EXPIRED_SENSOR_NAME, 3);
    }

    @Test
    public void testOffsetDeletionsSensor() {
        OffsetMetadataManagerTestContext context = new OffsetMetadataManagerTestContext.Builder().build();
        ClassicGroup group = context.groupMetadataManager.getOrMaybeCreateClassicGroup("foo", true);

        context.commitOffset("foo", "bar", 0, 100L, 0);
        context.commitOffset("foo", "bar", 1, 150L, 0);
        group.setSubscribedTopics(Optional.of(Collections.emptySet()));

        OffsetDeleteRequestData.OffsetDeleteRequestTopicCollection requestTopicCollection =
            new OffsetDeleteRequestData.OffsetDeleteRequestTopicCollection(Collections.singletonList(
                new OffsetDeleteRequestData.OffsetDeleteRequestTopic()
                    .setName("bar")
                    .setPartitions(Arrays.asList(
                        new OffsetDeleteRequestData.OffsetDeleteRequestPartition().setPartitionIndex(0),
                        new OffsetDeleteRequestData.OffsetDeleteRequestPartition().setPartitionIndex(1)
                    ))
            ).iterator());

        context.deleteOffsets(
            new OffsetDeleteRequestData()
                .setGroupId("foo")
                .setTopics(requestTopicCollection)
        );

        verify(context.metrics).record(OFFSET_DELETIONS_SENSOR_NAME, 2);
    }

    @Test
    public void testOnPartitionsDeleted() {
        OffsetMetadataManagerTestContext context = new OffsetMetadataManagerTestContext.Builder().build();

        // Commit offsets.
        context.commitOffset("grp-0", "foo", 1, 100, 1, context.time.milliseconds());
        context.commitOffset("grp-0", "foo", 2, 200, 1, context.time.milliseconds());
        context.commitOffset("grp-0", "foo", 3, 300, 1, context.time.milliseconds());

        context.commitOffset("grp-1", "bar", 1, 100, 1, context.time.milliseconds());
        context.commitOffset("grp-1", "bar", 2, 200, 1, context.time.milliseconds());
        context.commitOffset("grp-1", "bar", 3, 300, 1, context.time.milliseconds());

        context.commitOffset(100L, "grp-2", "foo", 1, 100, 1, context.time.milliseconds());
        context.commitOffset(100L, "grp-2", "foo", 2, 200, 1, context.time.milliseconds());
        context.commitOffset(100L, "grp-2", "foo", 3, 300, 1, context.time.milliseconds());

        // Delete partitions.
        List<CoordinatorRecord> records = context.deletePartitions(Arrays.asList(
            new TopicPartition("foo", 1),
            new TopicPartition("foo", 2),
            new TopicPartition("foo", 3),
            new TopicPartition("bar", 1)
        ));

        // Verify.
        List<CoordinatorRecord> expectedRecords = Arrays.asList(
            CoordinatorRecordHelpers.newOffsetCommitTombstoneRecord("grp-0", "foo", 1),
            CoordinatorRecordHelpers.newOffsetCommitTombstoneRecord("grp-0", "foo", 2),
            CoordinatorRecordHelpers.newOffsetCommitTombstoneRecord("grp-0", "foo", 3),
            CoordinatorRecordHelpers.newOffsetCommitTombstoneRecord("grp-1", "bar", 1),
            CoordinatorRecordHelpers.newOffsetCommitTombstoneRecord("grp-2", "foo", 1),
            CoordinatorRecordHelpers.newOffsetCommitTombstoneRecord("grp-2", "foo", 2),
            CoordinatorRecordHelpers.newOffsetCommitTombstoneRecord("grp-2", "foo", 3)
        );

        assertEquals(new HashSet<>(expectedRecords), new HashSet<>(records));

        assertFalse(context.hasOffset("grp-0", "foo", 1));
        assertFalse(context.hasOffset("grp-0", "foo", 2));
        assertFalse(context.hasOffset("grp-0", "foo", 3));
        assertFalse(context.hasOffset("grp-1", "bar", 1));
        assertFalse(context.hasOffset("grp-2", "foo", 1));
        assertFalse(context.hasOffset("grp-2", "foo", 2));
        assertFalse(context.hasOffset("grp-2", "foo", 3));
    }

    private void verifyReplay(
        OffsetMetadataManagerTestContext context,
        String groupId,
        String topic,
        int partition,
        OffsetAndMetadata offsetAndMetadata
    ) {
        context.replay(CoordinatorRecordHelpers.newOffsetCommitRecord(
            groupId,
            topic,
            partition,
            offsetAndMetadata,
            MetadataImage.EMPTY.features().metadataVersion()
        ));

        assertEquals(offsetAndMetadata, context.offsetMetadataManager.offset(
            groupId,
            topic,
            partition
        ));
    }

    private void verifyTransactionalReplay(
        OffsetMetadataManagerTestContext context,
        long producerId,
        String groupId,
        String topic,
        int partition,
        OffsetAndMetadata offsetAndMetadata
    ) {
        context.replay(producerId, CoordinatorRecordHelpers.newOffsetCommitRecord(
            groupId,
            topic,
            partition,
            offsetAndMetadata,
            MetadataImage.EMPTY.features().metadataVersion()
        ));

        assertEquals(offsetAndMetadata, context.offsetMetadataManager.pendingTransactionalOffset(
            producerId,
            groupId,
            topic,
            partition
        ));
    }

    private ClassicGroupMember mkGenericMember(
        String memberId,
        Optional<String> groupInstanceId
    ) {
        return new ClassicGroupMember(
            memberId,
            groupInstanceId,
            "client-id",
            "host",
            5000,
            5000,
            "consumer",
            new JoinGroupRequestData.JoinGroupRequestProtocolCollection(
                Collections.singletonList(new JoinGroupRequestData.JoinGroupRequestProtocol()
                    .setName("range")
                    .setMetadata(new byte[0])
                ).iterator()
            )
        );
    }
}<|MERGE_RESOLUTION|>--- conflicted
+++ resolved
@@ -2276,11 +2276,7 @@
     public void testConsumerGroupOffsetFetchWithStaleMemberEpoch() {
         OffsetMetadataManagerTestContext context = new OffsetMetadataManagerTestContext.Builder().build();
         ConsumerGroup group = context.groupMetadataManager.getOrMaybeCreatePersistedConsumerGroup("group", true);
-<<<<<<< HEAD
-        group.getOrMaybeCreateMember("member", true);
-=======
         group.updateMember(new ConsumerGroupMember.Builder("member").build());
->>>>>>> 0971924e
 
         // Fetch offsets case.
         List<OffsetFetchRequestData.OffsetFetchRequestTopics> topics = Collections.singletonList(
