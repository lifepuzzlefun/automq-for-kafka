/**
 * Licensed to the Apache Software Foundation (ASF) under one or more
 * contributor license agreements.  See the NOTICE file distributed with
 * this work for additional information regarding copyright ownership.
 * The ASF licenses this file to You under the Apache License, Version 2.0
 * (the "License"); you may not use this file except in compliance with
 * the License.  You may obtain a copy of the License at
 *
 *    http://www.apache.org/licenses/LICENSE-2.0
 *
 * Unless required by applicable law or agreed to in writing, software
 * distributed under the License is distributed on an "AS IS" BASIS,
 * WITHOUT WARRANTIES OR CONDITIONS OF ANY KIND, either express or implied.
 * See the License for the specific language governing permissions and
 * limitations under the License.
 */
package kafka.coordinator.group

import java.util.{OptionalInt, Properties}
import java.util.concurrent.atomic.AtomicBoolean
import kafka.common.OffsetAndMetadata
import kafka.server._
import kafka.utils.Logging
import org.apache.kafka.common.{TopicIdPartition, TopicPartition}
import org.apache.kafka.common.config.TopicConfig
import org.apache.kafka.common.internals.Topic
import org.apache.kafka.common.message.JoinGroupResponseData.JoinGroupResponseMember
import org.apache.kafka.common.message.LeaveGroupRequestData.MemberIdentity
import org.apache.kafka.common.metrics.Metrics
import org.apache.kafka.common.metrics.stats.Meter
import org.apache.kafka.common.protocol.{ApiKeys, Errors}
import org.apache.kafka.common.record.RecordBatch
import org.apache.kafka.common.requests._
import org.apache.kafka.common.utils.Time
import org.apache.kafka.coordinator.group.{Group, OffsetConfig}
import org.apache.kafka.server.record.BrokerCompressionType
import org.apache.kafka.storage.internals.log.VerificationGuard

import scala.annotation.nowarn
import scala.collection.{Map, Seq, Set, immutable, mutable}
import scala.math.max

/**
 * GroupCoordinator handles general group membership and offset management.
 *
 * Each Kafka server instantiates a coordinator which is responsible for a set of
 * groups. Groups are assigned to coordinators based on their group names.
 * <p>
 * <b>Delayed operation locking notes:</b>
 * Delayed operations in GroupCoordinator use `group` as the delayed operation
 * lock. ReplicaManager.appendRecords may be invoked while holding the group lock
 * used by its callback.  The delayed callback may acquire the group lock
 * since the delayed operation is completed only if the group lock can be acquired.
 */
private[group] class GroupCoordinator(
  val brokerId: Int,
  val groupConfig: GroupConfig,
  val offsetConfig: OffsetConfig,
  val groupManager: GroupMetadataManager,
  val heartbeatPurgatory: DelayedOperationPurgatory[DelayedHeartbeat],
  val rebalancePurgatory: DelayedOperationPurgatory[DelayedRebalance],
  time: Time,
  metrics: Metrics
) extends Logging {
  import GroupCoordinator._

  type JoinCallback = JoinGroupResult => Unit
  type SyncCallback = SyncGroupResult => Unit

  /* setup metrics */
  val offsetDeletionSensor = metrics.sensor("OffsetDeletions")

  offsetDeletionSensor.add(new Meter(
    metrics.metricName("offset-deletion-rate",
      "group-coordinator-metrics",
      "The rate of administrative deleted offsets"),
    metrics.metricName("offset-deletion-count",
      "group-coordinator-metrics",
      "The total number of administrative deleted offsets")))

  val groupCompletedRebalanceSensor = metrics.sensor("CompletedRebalances")

  groupCompletedRebalanceSensor.add(new Meter(
    metrics.metricName("group-completed-rebalance-rate",
      "group-coordinator-metrics",
      "The rate of completed rebalance"),
    metrics.metricName("group-completed-rebalance-count",
      "group-coordinator-metrics",
      "The total number of completed rebalance")))

  this.logIdent = "[GroupCoordinator " + brokerId + "]: "

  private val isActive = new AtomicBoolean(false)

  def offsetsTopicConfigs: Properties = {
    val props = new Properties
    props.put(TopicConfig.CLEANUP_POLICY_CONFIG, TopicConfig.CLEANUP_POLICY_COMPACT)
    props.put(TopicConfig.SEGMENT_BYTES_CONFIG, offsetConfig.offsetsTopicSegmentBytes.toString)
    props.put(TopicConfig.COMPRESSION_TYPE_CONFIG, BrokerCompressionType.PRODUCER.name)

    props
  }

  /**
   * NOTE: If a group lock and metadataLock are simultaneously needed,
   * be sure to acquire the group lock before metadataLock to prevent deadlock
   */

  /**
   * Startup logic executed at the same time when the server starts up.
   */
  def startup(retrieveGroupMetadataTopicPartitionCount: () => Int, enableMetadataExpiration: Boolean = true): Unit = {
    info("Starting up.")
    groupManager.startup(retrieveGroupMetadataTopicPartitionCount, enableMetadataExpiration)
    isActive.set(true)
    info("Startup complete.")
  }

  /**
   * Shutdown logic executed at the same time when server shuts down.
   * Ordering of actions should be reversed from the startup process.
   */
  def shutdown(): Unit = {
    info("Shutting down.")
    isActive.set(false)
    groupManager.shutdown()
    heartbeatPurgatory.shutdown()
    rebalancePurgatory.shutdown()
    info("Shutdown complete.")
  }

  /**
   * Verify if the group has space to accept the joining member. The various
   * criteria are explained below.
   */
  private def acceptJoiningMember(group: GroupMetadata, member: String): Boolean = {
    group.currentState match {
      // Always accept the request when the group is empty or dead
      case Empty | Dead =>
        true

      // An existing member is accepted if it is already awaiting. New members are accepted
      // up to the max group size. Note that the number of awaiting members is used here
      // for two reasons:
      // 1) the group size is not reliable as it could already be above the max group size
      //    if the max group size was reduced.
      // 2) using the number of awaiting members allows to kick out the last rejoining
      //    members of the group.
      case PreparingRebalance =>
        (group.has(member) && group.get(member).isAwaitingJoin) ||
          group.numAwaiting < groupConfig.groupMaxSize

      // An existing member is accepted. New members are accepted up to the max group size.
      // Note that the group size is used here. When the group transitions to CompletingRebalance,
      // members which haven't rejoined are removed.
      case CompletingRebalance | Stable =>
        group.has(member) || group.size < groupConfig.groupMaxSize
    }
  }

  def handleJoinGroup(groupId: String,
                      memberId: String,
                      groupInstanceId: Option[String],
                      requireKnownMemberId: Boolean,
                      supportSkippingAssignment: Boolean,
                      clientId: String,
                      clientHost: String,
                      rebalanceTimeoutMs: Int,
                      sessionTimeoutMs: Int,
                      protocolType: String,
                      protocols: List[(String, Array[Byte])],
                      responseCallback: JoinCallback,
                      reason: Option[String] = None,
                      requestLocal: RequestLocal = RequestLocal.NoCaching): Unit = {
    validateGroupStatus(groupId, ApiKeys.JOIN_GROUP).foreach { error =>
      responseCallback(JoinGroupResult(memberId, error))
      return
    }

    if (sessionTimeoutMs < groupConfig.groupMinSessionTimeoutMs ||
      sessionTimeoutMs > groupConfig.groupMaxSessionTimeoutMs) {
      responseCallback(JoinGroupResult(memberId, Errors.INVALID_SESSION_TIMEOUT))
    } else {
      val isUnknownMember = memberId == JoinGroupRequest.UNKNOWN_MEMBER_ID
      // group is created if it does not exist and the member id is UNKNOWN. if member
      // is specified but group does not exist, request is rejected with UNKNOWN_MEMBER_ID
      groupManager.getOrMaybeCreateGroup(groupId, isUnknownMember) match {
        case None =>
          responseCallback(JoinGroupResult(memberId, Errors.UNKNOWN_MEMBER_ID))
        case Some(group) =>
          group.inLock {
            val joinReason = reason.getOrElse("not provided")
            if (!acceptJoiningMember(group, memberId)) {
              group.remove(memberId)
              responseCallback(JoinGroupResult(JoinGroupRequest.UNKNOWN_MEMBER_ID, Errors.GROUP_MAX_SIZE_REACHED))
            } else if (isUnknownMember) {
              doNewMemberJoinGroup(
                group,
                groupInstanceId,
                requireKnownMemberId,
                supportSkippingAssignment,
                clientId,
                clientHost,
                rebalanceTimeoutMs,
                sessionTimeoutMs,
                protocolType,
                protocols,
                responseCallback,
                requestLocal,
                joinReason
              )
            } else {
              doCurrentMemberJoinGroup(
                group,
                memberId,
                groupInstanceId,
                clientId,
                clientHost,
                rebalanceTimeoutMs,
                sessionTimeoutMs,
                protocolType,
                protocols,
                responseCallback,
                joinReason
              )
            }

            // attempt to complete JoinGroup
            if (group.is(PreparingRebalance)) {
              rebalancePurgatory.checkAndComplete(GroupJoinKey(group.groupId))
            }
          }
      }
    }
  }

  private def doNewMemberJoinGroup(
    group: GroupMetadata,
    groupInstanceId: Option[String],
    requireKnownMemberId: Boolean,
    supportSkippingAssignment: Boolean,
    clientId: String,
    clientHost: String,
    rebalanceTimeoutMs: Int,
    sessionTimeoutMs: Int,
    protocolType: String,
    protocols: List[(String, Array[Byte])],
    responseCallback: JoinCallback,
    requestLocal: RequestLocal,
    reason: String
  ): Unit = {
    group.inLock {
      if (group.is(Dead)) {
        // if the group is marked as dead, it means some other thread has just removed the group
        // from the coordinator metadata; it is likely that the group has migrated to some other
        // coordinator OR the group is in a transient unstable phase. Let the member retry
        // finding the correct coordinator and rejoin.
        responseCallback(JoinGroupResult(JoinGroupRequest.UNKNOWN_MEMBER_ID, Errors.COORDINATOR_NOT_AVAILABLE))
      } else if (!group.supportsProtocols(protocolType, MemberMetadata.plainProtocolSet(protocols))) {
        responseCallback(JoinGroupResult(JoinGroupRequest.UNKNOWN_MEMBER_ID, Errors.INCONSISTENT_GROUP_PROTOCOL))
      } else {
        val newMemberId = group.generateMemberId(clientId, groupInstanceId)
        groupInstanceId match {
          case Some(instanceId) =>
            doStaticNewMemberJoinGroup(
              group,
              instanceId,
              newMemberId,
              clientId,
              clientHost,
              supportSkippingAssignment,
              rebalanceTimeoutMs,
              sessionTimeoutMs,
              protocolType,
              protocols,
              responseCallback,
              requestLocal,
              reason
            )
          case None =>
            doDynamicNewMemberJoinGroup(
              group,
              requireKnownMemberId,
              newMemberId,
              clientId,
              clientHost,
              rebalanceTimeoutMs,
              sessionTimeoutMs,
              protocolType,
              protocols,
              responseCallback,
              reason
            )
        }
      }
    }
  }

  private def doStaticNewMemberJoinGroup(
    group: GroupMetadata,
    groupInstanceId: String,
    newMemberId: String,
    clientId: String,
    clientHost: String,
    supportSkippingAssignment: Boolean,
    rebalanceTimeoutMs: Int,
    sessionTimeoutMs: Int,
    protocolType: String,
    protocols: List[(String, Array[Byte])],
    responseCallback: JoinCallback,
    requestLocal: RequestLocal,
    reason: String
  ): Unit = {
    group.currentStaticMemberId(groupInstanceId) match {
      case Some(oldMemberId) =>
        info(s"Static member with groupInstanceId=$groupInstanceId and unknown member id joins " +
          s"group ${group.groupId} in ${group.currentState} state. Replacing previously mapped " +
          s"member $oldMemberId with this groupInstanceId.")
        updateStaticMemberAndRebalance(
          group,
          oldMemberId,
          newMemberId,
          groupInstanceId,
          protocols,
          rebalanceTimeoutMs,
          sessionTimeoutMs,
          responseCallback,
          requestLocal,
          reason,
          supportSkippingAssignment
        )

      case None =>
        info(s"Static member with groupInstanceId=$groupInstanceId and unknown member id joins " +
          s"group ${group.groupId} in ${group.currentState} state. Created a new member id $newMemberId " +
          s"for this member and add to the group.")
        addMemberAndRebalance(rebalanceTimeoutMs, sessionTimeoutMs, newMemberId, Some(groupInstanceId),
          clientId, clientHost, protocolType, protocols, group, responseCallback, reason)
    }
  }

  private def doDynamicNewMemberJoinGroup(
    group: GroupMetadata,
    requireKnownMemberId: Boolean,
    newMemberId: String,
    clientId: String,
    clientHost: String,
    rebalanceTimeoutMs: Int,
    sessionTimeoutMs: Int,
    protocolType: String,
    protocols: List[(String, Array[Byte])],
    responseCallback: JoinCallback,
    reason: String
  ): Unit = {
    if (requireKnownMemberId) {
      // If member id required, register the member in the pending member list and send
      // back a response to call for another join group request with allocated member id.
      info(s"Dynamic member with unknown member id joins group ${group.groupId} in " +
        s"${group.currentState} state. Created a new member id $newMemberId and request the " +
        s"member to rejoin with this id.")
      group.addPendingMember(newMemberId)
      addPendingMemberExpiration(group, newMemberId, sessionTimeoutMs)
      responseCallback(JoinGroupResult(newMemberId, Errors.MEMBER_ID_REQUIRED))
    } else {
      info(s"Dynamic Member with unknown member id joins group ${group.groupId} in " +
        s"${group.currentState} state. Created a new member id $newMemberId for this member " +
        s"and add to the group.")
      addMemberAndRebalance(rebalanceTimeoutMs, sessionTimeoutMs, newMemberId, None,
        clientId, clientHost, protocolType, protocols, group, responseCallback, reason)
    }
  }

  private def validateCurrentMember(
    group: GroupMetadata,
    memberId: String,
    groupInstanceId: Option[String],
    operation: String
  ): Option[Errors] = {
    // We are validating two things:
    // 1. If `groupInstanceId` is present, then it exists and is mapped to `memberId`
    // 2. The `memberId` exists in the group
    groupInstanceId.flatMap { instanceId =>
      group.currentStaticMemberId(instanceId) match {
        case Some(currentMemberId) if currentMemberId != memberId =>
          info(s"Request memberId=$memberId for static member with groupInstanceId=$instanceId " +
            s"is fenced by current memberId=$currentMemberId during operation $operation")
          Some(Errors.FENCED_INSTANCE_ID)
        case Some(_) =>
          None
        case None =>
          Some(Errors.UNKNOWN_MEMBER_ID)
      }
    }.orElse {
      if (!group.has(memberId)) {
        Some(Errors.UNKNOWN_MEMBER_ID)
      } else {
        None
      }
    }
  }

  private def doCurrentMemberJoinGroup(
    group: GroupMetadata,
    memberId: String,
    groupInstanceId: Option[String],
    clientId: String,
    clientHost: String,
    rebalanceTimeoutMs: Int,
    sessionTimeoutMs: Int,
    protocolType: String,
    protocols: List[(String, Array[Byte])],
    responseCallback: JoinCallback,
    reason: String
  ): Unit = {
    group.inLock {
      if (group.is(Dead)) {
        // if the group is marked as dead, it means some other thread has just removed the group
        // from the coordinator metadata; it is likely that the group has migrated to some other
        // coordinator OR the group is in a transient unstable phase. Let the member retry
        // finding the correct coordinator and rejoin.
        responseCallback(JoinGroupResult(memberId, Errors.COORDINATOR_NOT_AVAILABLE))
      } else if (!group.supportsProtocols(protocolType, MemberMetadata.plainProtocolSet(protocols))) {
        responseCallback(JoinGroupResult(memberId, Errors.INCONSISTENT_GROUP_PROTOCOL))
      } else if (group.isPendingMember(memberId)) {
        // A rejoining pending member will be accepted. Note that pending member cannot be a static member.
        groupInstanceId.foreach { instanceId =>
          throw new IllegalStateException(s"Received unexpected JoinGroup with groupInstanceId=$instanceId " +
            s"for pending member with memberId=$memberId")
        }

        debug(s"Pending dynamic member with id $memberId joins group ${group.groupId} in " +
          s"${group.currentState} state. Adding to the group now.")
        addMemberAndRebalance(rebalanceTimeoutMs, sessionTimeoutMs, memberId, None,
          clientId, clientHost, protocolType, protocols, group, responseCallback, reason)
      } else {
        val memberErrorOpt = validateCurrentMember(
          group,
          memberId,
          groupInstanceId,
          operation = "join-group"
        )

        memberErrorOpt match {
          case Some(error) => responseCallback(JoinGroupResult(memberId, error))

          case None => group.currentState match {
            case PreparingRebalance =>
              val member = group.get(memberId)
              updateMemberAndRebalance(group, member, protocols, rebalanceTimeoutMs, sessionTimeoutMs, s"Member ${member.memberId} joining group during ${group.currentState}; client reason: $reason", responseCallback)

            case CompletingRebalance =>
              val member = group.get(memberId)
              if (member.matches(protocols)) {
                // member is joining with the same metadata (which could be because it failed to
                // receive the initial JoinGroup response), so just return current group information
                // for the current generation.
                responseCallback(JoinGroupResult(
                  members = if (group.isLeader(memberId)) {
                    group.currentMemberMetadata
                  } else {
                    List.empty
                  },
                  memberId = memberId,
                  generationId = group.generationId,
                  protocolType = group.protocolType,
                  protocolName = group.protocolName,
                  leaderId = group.leaderOrNull,
                  skipAssignment = false,
                  error = Errors.NONE))
              } else {
                // member has changed metadata, so force a rebalance
                updateMemberAndRebalance(group, member, protocols, rebalanceTimeoutMs, sessionTimeoutMs, s"Updating metadata for member ${member.memberId} during ${group.currentState}; client reason: $reason", responseCallback)
              }

            case Stable =>
              val member = group.get(memberId)
              if (group.isLeader(memberId)) {
                // force a rebalance if the leader sends JoinGroup;
                // This allows the leader to trigger rebalances for changes affecting assignment
                // which do not affect the member metadata (such as topic metadata changes for the consumer)
                updateMemberAndRebalance(group, member, protocols, rebalanceTimeoutMs, sessionTimeoutMs, s"Leader ${member.memberId} re-joining group during ${group.currentState}; client reason: $reason", responseCallback)
              } else if (!member.matches(protocols)) {
                updateMemberAndRebalance(group, member, protocols, rebalanceTimeoutMs, sessionTimeoutMs, s"Updating metadata for member ${member.memberId} during ${group.currentState}; client reason: $reason", responseCallback)
              } else {
                // for followers with no actual change to their metadata, just return group information
                // for the current generation which will allow them to issue SyncGroup
                responseCallback(JoinGroupResult(
                  members = List.empty,
                  memberId = memberId,
                  generationId = group.generationId,
                  protocolType = group.protocolType,
                  protocolName = group.protocolName,
                  leaderId = group.leaderOrNull,
                  skipAssignment = false,
                  error = Errors.NONE))
              }

            case Empty | Dead =>
              // Group reaches unexpected state. Let the joining member reset their generation and rejoin.
              warn(s"Attempt to add rejoining member $memberId of group ${group.groupId} in " +
                s"unexpected group state ${group.currentState}")
              responseCallback(JoinGroupResult(memberId, Errors.UNKNOWN_MEMBER_ID))
          }
        }
      }
    }
  }

  def handleSyncGroup(groupId: String,
                      generation: Int,
                      memberId: String,
                      protocolType: Option[String],
                      protocolName: Option[String],
                      groupInstanceId: Option[String],
                      groupAssignment: Map[String, Array[Byte]],
                      responseCallback: SyncCallback,
                      requestLocal: RequestLocal = RequestLocal.NoCaching): Unit = {
    validateGroupStatus(groupId, ApiKeys.SYNC_GROUP) match {
      case Some(error) if error == Errors.COORDINATOR_LOAD_IN_PROGRESS =>
        // The coordinator is loading, which means we've lost the state of the active rebalance and the
        // group will need to start over at JoinGroup. By returning rebalance in progress, the consumer
        // will attempt to rejoin without needing to rediscover the coordinator. Note that we cannot
        // return COORDINATOR_LOAD_IN_PROGRESS since older clients do not expect the error.
        responseCallback(SyncGroupResult(Errors.REBALANCE_IN_PROGRESS))

      case Some(error) => responseCallback(SyncGroupResult(error))

      case None =>
        groupManager.getGroup(groupId) match {
          case None => responseCallback(SyncGroupResult(Errors.UNKNOWN_MEMBER_ID))
          case Some(group) => doSyncGroup(group, generation, memberId, protocolType, protocolName,
            groupInstanceId, groupAssignment, requestLocal, responseCallback)
        }
    }
  }

  private def validateSyncGroup(
    group: GroupMetadata,
    generationId: Int,
    memberId: String,
    protocolType: Option[String],
    protocolName: Option[String],
    groupInstanceId: Option[String],
  ): Option[Errors] = {
    if (group.is(Dead)) {
      // if the group is marked as dead, it means some other thread has just removed the group
      // from the coordinator metadata; this is likely that the group has migrated to some other
      // coordinator OR the group is in a transient unstable phase. Let the member retry
      // finding the correct coordinator and rejoin.
      Some(Errors.COORDINATOR_NOT_AVAILABLE)
    } else {
      validateCurrentMember(
        group,
        memberId,
        groupInstanceId,
        operation = "sync-group"
      ).orElse {
        if (generationId != group.generationId) {
          Some(Errors.ILLEGAL_GENERATION)
        } else if (protocolType.isDefined && !group.protocolType.contains(protocolType.get)) {
          Some(Errors.INCONSISTENT_GROUP_PROTOCOL)
        } else if (protocolName.isDefined && !group.protocolName.contains(protocolName.get)) {
          Some(Errors.INCONSISTENT_GROUP_PROTOCOL)
        } else {
          None
        }
      }
    }
  }

  private def doSyncGroup(group: GroupMetadata,
                          generationId: Int,
                          memberId: String,
                          protocolType: Option[String],
                          protocolName: Option[String],
                          groupInstanceId: Option[String],
                          groupAssignment: Map[String, Array[Byte]],
                          requestLocal: RequestLocal,
                          responseCallback: SyncCallback): Unit = {
    group.inLock {
      val validationErrorOpt = validateSyncGroup(
        group,
        generationId,
        memberId,
        protocolType,
        protocolName,
        groupInstanceId
      )

      validationErrorOpt match {
        case Some(error) => responseCallback(SyncGroupResult(error))

        case None => group.currentState match {
          case Empty =>
            responseCallback(SyncGroupResult(Errors.UNKNOWN_MEMBER_ID))

          case PreparingRebalance =>
            responseCallback(SyncGroupResult(Errors.REBALANCE_IN_PROGRESS))

          case CompletingRebalance =>
            group.get(memberId).awaitingSyncCallback = responseCallback
            removePendingSyncMember(group, memberId)

            // if this is the leader, then we can attempt to persist state and transition to stable
            if (group.isLeader(memberId)) {
              info(s"Assignment received from leader $memberId for group ${group.groupId} for generation ${group.generationId}. " +
                s"The group has ${group.size} members, ${group.allStaticMembers.size} of which are static.")

              // fill any missing members with an empty assignment
              val missing = group.allMembers.diff(groupAssignment.keySet)
              val assignment = groupAssignment ++ missing.map(_ -> Array.empty[Byte]).toMap

              if (missing.nonEmpty) {
                warn(s"Setting empty assignments for members $missing of ${group.groupId} for generation ${group.generationId}")
              }

              groupManager.storeGroup(group, assignment, (error: Errors) => {
                group.inLock {
                  // another member may have joined the group while we were awaiting this callback,
                  // so we must ensure we are still in the CompletingRebalance state and the same generation
                  // when it gets invoked. if we have transitioned to another state, then do nothing
                  if (group.is(CompletingRebalance) && generationId == group.generationId) {
                    if (error != Errors.NONE) {
                      resetAndPropagateAssignmentError(group, error)
                      maybePrepareRebalance(group, s"Error $error when storing group assignment during SyncGroup (member: $memberId)")
                    } else {
                      setAndPropagateAssignment(group, assignment)
                      group.transitionTo(Stable)
                    }
                  }
                }
              }, requestLocal)
              groupCompletedRebalanceSensor.record()
            }

          case Stable =>
            removePendingSyncMember(group, memberId)

            // if the group is stable, we just return the current assignment
            val memberMetadata = group.get(memberId)
            responseCallback(SyncGroupResult(group.protocolType, group.protocolName, memberMetadata.assignment, Errors.NONE))
            completeAndScheduleNextHeartbeatExpiration(group, group.get(memberId))

          case Dead =>
            throw new IllegalStateException(s"Reached unexpected condition for Dead group ${group.groupId}")
        }
      }
    }
  }

  def handleLeaveGroup(groupId: String,
                       leavingMembers: List[MemberIdentity],
                       responseCallback: LeaveGroupResult => Unit): Unit = {

    def removeCurrentMemberFromGroup(group: GroupMetadata, memberId: String, reason: Option[String]): Unit = {
      val member = group.get(memberId)
      val leaveReason = reason.getOrElse("not provided")
      removeMemberAndUpdateGroup(group, member, s"Removing member $memberId on LeaveGroup; client reason: $leaveReason")
      removeHeartbeatForLeavingMember(group, member.memberId)
      info(s"Member $member has left group $groupId through explicit `LeaveGroup`; client reason: $leaveReason")
    }

    validateGroupStatus(groupId, ApiKeys.LEAVE_GROUP) match {
      case Some(error) =>
        responseCallback(leaveError(error, List.empty))
      case None =>
        groupManager.getGroup(groupId) match {
          case None =>
            responseCallback(leaveError(Errors.NONE, leavingMembers.map {leavingMember =>
              memberLeaveError(leavingMember, Errors.UNKNOWN_MEMBER_ID)
            }))
          case Some(group) =>
            group.inLock {
              if (group.is(Dead)) {
                responseCallback(leaveError(Errors.COORDINATOR_NOT_AVAILABLE, List.empty))
              } else {
                val memberErrors = leavingMembers.map { leavingMember =>
                  val memberId = leavingMember.memberId
                  val groupInstanceId = Option(leavingMember.groupInstanceId)
                  val reason = Option(leavingMember.reason)

                  // The LeaveGroup API allows administrative removal of members by GroupInstanceId
                  // in which case we expect the MemberId to be undefined.
                  if (memberId == JoinGroupRequest.UNKNOWN_MEMBER_ID) {
                    groupInstanceId.flatMap(group.currentStaticMemberId) match {
                      case Some(currentMemberId) =>
                        removeCurrentMemberFromGroup(group, currentMemberId, reason)
                        memberLeaveError(leavingMember, Errors.NONE)
                      case None =>
                        memberLeaveError(leavingMember, Errors.UNKNOWN_MEMBER_ID)
                    }
                  } else if (group.isPendingMember(memberId)) {
                    removePendingMemberAndUpdateGroup(group, memberId)
                    heartbeatPurgatory.checkAndComplete(MemberKey(group.groupId, memberId))
                    info(s"Pending member with memberId=$memberId has left group ${group.groupId} " +
                      s"through explicit `LeaveGroup` request")
                    memberLeaveError(leavingMember, Errors.NONE)
                  } else {
                    val memberError = validateCurrentMember(
                      group,
                      memberId,
                      groupInstanceId,
                      operation = "leave-group"
                    ).getOrElse {
                      removeCurrentMemberFromGroup(group, memberId, reason)
                      Errors.NONE
                    }
                    memberLeaveError(leavingMember, memberError)
                  }
                }
                responseCallback(leaveError(Errors.NONE, memberErrors))
              }
            }
        }
    }
  }

  def handleDeleteGroups(groupIds: Set[String],
                         requestLocal: RequestLocal = RequestLocal.NoCaching): Map[String, Errors] = {
    val groupErrors = mutable.Map.empty[String, Errors]
    val groupsEligibleForDeletion = mutable.ArrayBuffer[GroupMetadata]()

    groupIds.foreach { groupId =>
      validateGroupStatus(groupId, ApiKeys.DELETE_GROUPS) match {
        case Some(error) =>
          groupErrors += groupId -> error

        case None =>
          groupManager.getGroup(groupId) match {
            case None =>
              groupErrors += groupId ->
                (if (groupManager.groupNotExists(groupId)) Errors.GROUP_ID_NOT_FOUND else Errors.NOT_COORDINATOR)
            case Some(group) =>
              group.inLock {
                group.currentState match {
                  case Dead =>
                    groupErrors += groupId ->
                      (if (groupManager.groupNotExists(groupId)) Errors.GROUP_ID_NOT_FOUND else Errors.NOT_COORDINATOR)
                  case Empty =>
                    group.transitionTo(Dead)
                    groupsEligibleForDeletion += group
                  case Stable | PreparingRebalance | CompletingRebalance =>
                    groupErrors(groupId) = Errors.NON_EMPTY_GROUP
                }
              }
          }
      }
    }

    if (groupsEligibleForDeletion.nonEmpty) {
      val offsetsRemoved = groupManager.cleanupGroupMetadata(groupsEligibleForDeletion, requestLocal,
        _.removeAllOffsets())
      groupErrors ++= groupsEligibleForDeletion.map(_.groupId -> Errors.NONE).toMap
      info(s"The following groups were deleted: ${groupsEligibleForDeletion.map(_.groupId).mkString(", ")}. " +
        s"A total of $offsetsRemoved offsets were removed.")
    }

    groupErrors
  }

  def handleDeleteOffsets(groupId: String, partitions: Seq[TopicPartition],
                          requestLocal: RequestLocal): (Errors, Map[TopicPartition, Errors]) = {
    var groupError: Errors = Errors.NONE
    var partitionErrors: Map[TopicPartition, Errors] = Map()
    var partitionsEligibleForDeletion: Seq[TopicPartition] = Seq()

    validateGroupStatus(groupId, ApiKeys.OFFSET_DELETE) match {
      case Some(error) =>
        groupError = error

      case None =>
        groupManager.getGroup(groupId) match {
          case None =>
            groupError = if (groupManager.groupNotExists(groupId))
              Errors.GROUP_ID_NOT_FOUND else Errors.NOT_COORDINATOR

          case Some(group) =>
            group.inLock {
              group.currentState match {
                case Dead =>
                  groupError = if (groupManager.groupNotExists(groupId))
                    Errors.GROUP_ID_NOT_FOUND else Errors.NOT_COORDINATOR

                case Empty =>
                  partitionsEligibleForDeletion = partitions

                case PreparingRebalance | CompletingRebalance | Stable if group.isConsumerGroup =>
                  val (consumed, notConsumed) =
                    partitions.partition(tp => group.isSubscribedToTopic(tp.topic()))

                  partitionsEligibleForDeletion = notConsumed
                  partitionErrors = consumed.map(_ -> Errors.GROUP_SUBSCRIBED_TO_TOPIC).toMap

                case _ =>
                  groupError = Errors.NON_EMPTY_GROUP
              }
            }

            if (partitionsEligibleForDeletion.nonEmpty) {
              val offsetsRemoved = groupManager.cleanupGroupMetadata(Seq(group), requestLocal,
                _.removeOffsets(partitionsEligibleForDeletion))

              partitionErrors ++= partitionsEligibleForDeletion.map(_ -> Errors.NONE).toMap

              offsetDeletionSensor.record(offsetsRemoved)

              info(s"The following offsets of the group $groupId were deleted: ${partitionsEligibleForDeletion.mkString(", ")}. " +
                s"A total of $offsetsRemoved offsets were removed.")
            }
        }
    }

    // If there is a group error, the partition errors is empty
    groupError -> partitionErrors
  }

  private def validateHeartbeat(
    group: GroupMetadata,
    generationId: Int,
    memberId: String,
    groupInstanceId: Option[String]
  ): Option[Errors] = {
    if (group.is(Dead)) {
      Some(Errors.COORDINATOR_NOT_AVAILABLE)
    } else {
      validateCurrentMember(
        group,
        memberId,
        groupInstanceId,
        operation = "heartbeat"
      ).orElse {
        if (generationId != group.generationId) {
          Some(Errors.ILLEGAL_GENERATION)
        } else {
          None
        }
      }
    }
  }

  def handleHeartbeat(groupId: String,
                      memberId: String,
                      groupInstanceId: Option[String],
                      generationId: Int,
                      responseCallback: Errors => Unit): Unit = {
    validateGroupStatus(groupId, ApiKeys.HEARTBEAT).foreach { error =>
      if (error == Errors.COORDINATOR_LOAD_IN_PROGRESS)
        // the group is still loading, so respond just blindly
        responseCallback(Errors.NONE)
      else
        responseCallback(error)
      return
    }

    val err = groupManager.getGroup(groupId) match {
      case None =>
        Errors.UNKNOWN_MEMBER_ID

      case Some(group) => group.inLock {
        val validationErrorOpt = validateHeartbeat(
          group,
          generationId,
          memberId,
          groupInstanceId
        )

        if (validationErrorOpt.isDefined) {
          validationErrorOpt.get
        } else {
          group.currentState match {
            case Empty =>
              Errors.UNKNOWN_MEMBER_ID

            case CompletingRebalance =>
              // consumers may start sending heartbeat after join-group response, in which case
              // we should treat them as normal hb request and reset the timer
              val member = group.get(memberId)
              completeAndScheduleNextHeartbeatExpiration(group, member)
              Errors.NONE

            case PreparingRebalance =>
                val member = group.get(memberId)
                completeAndScheduleNextHeartbeatExpiration(group, member)
                Errors.REBALANCE_IN_PROGRESS

            case Stable =>
                val member = group.get(memberId)
                completeAndScheduleNextHeartbeatExpiration(group, member)
                Errors.NONE

            case Dead =>
              throw new IllegalStateException(s"Reached unexpected condition for Dead group $groupId")
          }
        }
      }
    }
    responseCallback(err)
  }

  def handleTxnCommitOffsets(groupId: String,
                             transactionalId: String,
                             producerId: Long,
                             producerEpoch: Short,
                             memberId: String,
                             groupInstanceId: Option[String],
                             generationId: Int,
                             offsetMetadata: immutable.Map[TopicIdPartition, OffsetAndMetadata],
                             responseCallback: immutable.Map[TopicIdPartition, Errors] => Unit,
                             requestLocal: RequestLocal = RequestLocal.NoCaching,
                             apiVersion: Short): Unit = {
    validateGroupStatus(groupId, ApiKeys.TXN_OFFSET_COMMIT) match {
      case Some(error) => responseCallback(offsetMetadata.map { case (k, _) => k -> error })
      case None =>
        val group = groupManager.getGroup(groupId).getOrElse {
          groupManager.addGroup(new GroupMetadata(groupId, Empty, time))
        }

        val offsetTopicPartition = new TopicPartition(Topic.GROUP_METADATA_TOPIC_NAME, partitionFor(group.groupId))

        def postVerificationCallback(
          newRequestLocal: RequestLocal,
          errorAndGuard: (Errors, VerificationGuard)
        ): Unit = {
          val (error, verificationGuard) = errorAndGuard
          if (error != Errors.NONE) {
            val finalError = GroupMetadataManager.maybeConvertOffsetCommitError(error)
            responseCallback(offsetMetadata.map { case (k, _) => k -> finalError })
          } else {
            doTxnCommitOffsets(group, memberId, groupInstanceId, generationId, producerId, producerEpoch,
              offsetTopicPartition, offsetMetadata, newRequestLocal, responseCallback, Some(verificationGuard))
          }
        }
<<<<<<< HEAD

        val supportedOperation = if (apiVersion >= 4) genericError else defaultError
        // AutoMQ inject start
        val replicaManager = groupManager.replicaManager
        val verification = replicaManager.verify(transactionalId, producerId)

        // Wrap the callback to be handled on an arbitrary request handler thread
        // when transaction verification is complete. The request local passed in
        // is only used when the callback is executed immediately.
        //
        // This wrapper has the following behavior:
        // wrapAsyncCallback -> verifyTransactionCallbackWrapper -> postVerificationCallback
        //
        // 1. wrapAsyncCallback: run the next callbacks in the same request handler thread.
        // 2. verifyTransactionCallbackWrapper: retrieve and execute the next "task" closure in the inflight request queue.
        // 3. postVerificationCallback: the real callback, append records to log.
        val callbackWrapper = KafkaRequestHandler.wrapAsyncCallback(
          replicaManager.verifyTransactionCallbackWrapper(verification, postVerificationCallback),
          requestLocal
=======
        val transactionSupportedOperation = if (apiVersion >= 4) genericError else defaultError
        groupManager.replicaManager.maybeStartTransactionVerificationForPartition(
          topicPartition = offsetTopicPartition,
          transactionalId,
          producerId,
          producerEpoch,
          RecordBatch.NO_SEQUENCE,
          // Wrap the callback to be handled on an arbitrary request handler thread
          // when transaction verification is complete. The request local passed in
          // is only used when the callback is executed immediately.
          KafkaRequestHandler.wrapAsyncCallback(
            postVerificationCallback,
            requestLocal
          ),
          transactionSupportedOperation
>>>>>>> 0971924e
        )

        val task = () => {
          groupManager.replicaManager.maybeStartTransactionVerificationForPartition(
            topicPartition = offsetTopicPartition,
            transactionalId,
            producerId,
            producerEpoch,
            RecordBatch.NO_SEQUENCE,
            callbackWrapper,
            supportedOperation
          )
        }
        val hasInflight = replicaManager.checkWaitingTransaction(verification, task)
        if (hasInflight) {
          return
        }
        task()
      // AutoMQ inject end

    }
  }

  def handleCommitOffsets(groupId: String,
                          memberId: String,
                          groupInstanceId: Option[String],
                          generationId: Int,
                          offsetMetadata: immutable.Map[TopicIdPartition, OffsetAndMetadata],
                          responseCallback: immutable.Map[TopicIdPartition, Errors] => Unit,
                          requestLocal: RequestLocal = RequestLocal.NoCaching): Unit = {
    validateGroupStatus(groupId, ApiKeys.OFFSET_COMMIT) match {
      case Some(error) => responseCallback(offsetMetadata.map { case (k, _) => k -> error })
      case None =>
        groupManager.getGroup(groupId) match {
          case None =>
            if (generationId < 0) {
              // the group is not relying on Kafka for group management, so allow the commit
              val group = groupManager.addGroup(new GroupMetadata(groupId, Empty, time))
              doCommitOffsets(group, memberId, groupInstanceId, generationId, offsetMetadata,
                responseCallback, requestLocal)
            } else {
              // or this is a request coming from an older generation. either way, reject the commit
              responseCallback(offsetMetadata.map { case (k, _) => k -> Errors.ILLEGAL_GENERATION })
            }

          case Some(group) =>
            doCommitOffsets(group, memberId, groupInstanceId, generationId, offsetMetadata,
              responseCallback, requestLocal)
        }
    }
  }

  def scheduleHandleTxnCompletion(producerId: Long,
                                  offsetsPartitions: Iterable[TopicPartition],
                                  transactionResult: TransactionResult): Unit = {
    require(offsetsPartitions.forall(_.topic == Topic.GROUP_METADATA_TOPIC_NAME))
    val isCommit = transactionResult == TransactionResult.COMMIT
    groupManager.scheduleHandleTxnCompletion(producerId, offsetsPartitions.map(_.partition).toSet, isCommit)
  }

  private def doTxnCommitOffsets(group: GroupMetadata,
                                 memberId: String,
                                 groupInstanceId: Option[String],
                                 generationId: Int,
                                 producerId: Long,
                                 producerEpoch: Short,
                                 offsetTopicPartition: TopicPartition,
                                 offsetMetadata: immutable.Map[TopicIdPartition, OffsetAndMetadata],
                                 requestLocal: RequestLocal,
                                 responseCallback: immutable.Map[TopicIdPartition, Errors] => Unit,
                                 verificationGuard: Option[VerificationGuard]): Unit = {
    group.inLock {
      val validationErrorOpt = validateOffsetCommit(
        group,
        generationId,
        memberId,
        groupInstanceId,
        isTransactional = true
      )

      if (validationErrorOpt.isDefined) {
        responseCallback(offsetMetadata.map { case (k, _) => k -> validationErrorOpt.get })
      } else {
        groupManager.storeOffsets(group, memberId, offsetTopicPartition, offsetMetadata, responseCallback, producerId,
          producerEpoch, requestLocal, verificationGuard)
      }
    }
  }

  private def validateOffsetCommit(
    group: GroupMetadata,
    generationId: Int,
    memberId: String,
    groupInstanceId: Option[String],
    isTransactional: Boolean
  ): Option[Errors] = {
    if (group.is(Dead)) {
      Some(Errors.COORDINATOR_NOT_AVAILABLE)
    } else if (generationId < 0 && group.is(Empty)) {
      // When the generation id is -1, the request comes from either the admin client
      // or a consumer which does not use the group management facility. In this case,
      // the request can commit offsets if the group is empty.
      None
    } else if (generationId >= 0 || memberId != JoinGroupRequest.UNKNOWN_MEMBER_ID || groupInstanceId.isDefined) {
      validateCurrentMember(
        group,
        memberId,
        groupInstanceId,
        operation = if (isTransactional) "txn-offset-commit" else "offset-commit"
      ).orElse {
        if (generationId != group.generationId) {
          Some(Errors.ILLEGAL_GENERATION)
        } else {
          None
        }
      }
    } else if (!isTransactional && !group.is(Empty)) {
      // When the group is non-empty, only members can commit offsets.
      // This does not apply to transactional offset commits, since the
      // older versions of this protocol do not require memberId and
      // generationId.
      Some(Errors.UNKNOWN_MEMBER_ID)
    } else {
      None
    }
  }

  private def doCommitOffsets(group: GroupMetadata,
                              memberId: String,
                              groupInstanceId: Option[String],
                              generationId: Int,
                              offsetMetadata: immutable.Map[TopicIdPartition, OffsetAndMetadata],
                              responseCallback: immutable.Map[TopicIdPartition, Errors] => Unit,
                              requestLocal: RequestLocal): Unit = {
    group.inLock {
      val validationErrorOpt = validateOffsetCommit(
        group,
        generationId,
        memberId,
        groupInstanceId,
        isTransactional = false
      )

      val offsetTopicPartition = new TopicPartition(Topic.GROUP_METADATA_TOPIC_NAME, partitionFor(group.groupId))

      if (validationErrorOpt.isDefined) {
        responseCallback(offsetMetadata.map { case (k, _) => k -> validationErrorOpt.get })
      } else {
        group.currentState match {
          case Empty =>
            groupManager.storeOffsets(group, memberId, offsetTopicPartition, offsetMetadata, responseCallback, verificationGuard = None)

          case Stable | PreparingRebalance =>
            // During PreparingRebalance phase, we still allow a commit request since we rely
            // on heartbeat response to eventually notify the rebalance in progress signal to the consumer
            val member = group.get(memberId)
            completeAndScheduleNextHeartbeatExpiration(group, member)
            groupManager.storeOffsets(group, memberId, offsetTopicPartition, offsetMetadata, responseCallback, requestLocal = requestLocal, verificationGuard = None)

          case CompletingRebalance =>
            // We should not receive a commit request if the group has not completed rebalance;
            // but since the consumer's member.id and generation is valid, it means it has received
            // the latest group generation information from the JoinResponse.
            // So let's return a REBALANCE_IN_PROGRESS to let consumer handle it gracefully.
            responseCallback(offsetMetadata.map { case (k, _) => k -> Errors.REBALANCE_IN_PROGRESS })

          case _ =>
            throw new RuntimeException(s"Logic error: unexpected group state ${group.currentState}")
        }
      }
    }
  }

  def handleFetchOffsets(
    groupId: String,
    requireStable: Boolean,
    partitions: Option[Seq[TopicPartition]] = None
  ): (Errors, Map[TopicPartition, OffsetFetchResponse.PartitionData]) = {

    validateGroupStatus(groupId, ApiKeys.OFFSET_FETCH) match {
      case Some(error) => error -> Map.empty
      case None =>
        // return offsets blindly regardless the current group state since the group may be using
        // Kafka commit storage without automatic group management
        (Errors.NONE, groupManager.getOffsets(groupId, requireStable, partitions))
    }
  }

  def handleListGroups(states: Set[String], groupTypes: Set[String]): (Errors, List[GroupOverview]) = {
    if (!isActive.get) {
      (Errors.COORDINATOR_NOT_AVAILABLE, List[GroupOverview]())
    } else {
      val errorCode = if (groupManager.isLoading) Errors.COORDINATOR_LOAD_IN_PROGRESS else Errors.NONE

      // Convert state filter strings to lower case and group type strings to the corresponding enum type.
      // This is done to ensure a case-insensitive comparison.
      val caseInsensitiveStates = states.map(_.toLowerCase)
      val enumTypesFilter: Set[Group.GroupType] = groupTypes.map(Group.GroupType.parse)

      // Filter groups based on states and groupTypes. If either is empty, it won't filter on that criterion.
      // While using the old group coordinator, all groups are considered classic groups by default.
      // An empty list is returned for any other type filter.
      val groups = groupManager.currentGroups.filter { g =>
        (states.isEmpty || g.isInStates(caseInsensitiveStates)) &&
          (enumTypesFilter.isEmpty || enumTypesFilter.contains(Group.GroupType.CLASSIC))
      }
      (errorCode, groups.map(_.overview).toList)
    }
  }

  def handleDescribeGroup(groupId: String): (Errors, GroupSummary) = {
    validateGroupStatus(groupId, ApiKeys.DESCRIBE_GROUPS) match {
      case Some(error) => (error, GroupCoordinator.EmptyGroup)
      case None =>
        groupManager.getGroup(groupId) match {
          case None => (Errors.NONE, GroupCoordinator.DeadGroup)
          case Some(group) =>
            group.inLock {
              (Errors.NONE, group.summary)
            }
        }
    }
  }

  def handleDeletedPartitions(topicPartitions: Seq[TopicPartition], requestLocal: RequestLocal): Unit = {
    val offsetsRemoved = groupManager.cleanupGroupMetadata(groupManager.currentGroups, requestLocal,
      _.removeOffsets(topicPartitions))
    info(s"Removed $offsetsRemoved offsets associated with deleted partitions: ${topicPartitions.mkString(", ")}.")
  }

  private def isValidGroupId(groupId: String, api: ApiKeys): Boolean = {
    api match {
      case ApiKeys.OFFSET_COMMIT | ApiKeys.OFFSET_FETCH | ApiKeys.DESCRIBE_GROUPS | ApiKeys.DELETE_GROUPS =>
        // For backwards compatibility, we support the offset commit APIs for the empty groupId, and also
        // in DescribeGroups and DeleteGroups so that users can view and delete state of all groups.
        groupId != null
      case _ =>
        // The remaining APIs are groups using Kafka for group coordination and must have a non-empty groupId
        groupId != null && groupId.nonEmpty
    }
  }

  /**
   * Check that the groupId is valid, assigned to this coordinator and that the group has been loaded.
   */
  private def validateGroupStatus(groupId: String, api: ApiKeys): Option[Errors] = {
    if (!isValidGroupId(groupId, api))
      Some(Errors.INVALID_GROUP_ID)
    else if (!isActive.get)
      Some(Errors.COORDINATOR_NOT_AVAILABLE)
    else if (isCoordinatorLoadInProgress(groupId))
      Some(Errors.COORDINATOR_LOAD_IN_PROGRESS)
    else if (!isCoordinatorForGroup(groupId))
      Some(Errors.NOT_COORDINATOR)
    else
      None
  }

  private def onGroupUnloaded(group: GroupMetadata): Unit = {
    group.inLock {
      info(s"Unloading group metadata for ${group.groupId} with generation ${group.generationId}")
      val previousState = group.currentState
      group.transitionTo(Dead)

      previousState match {
        case Empty | Dead =>
        case PreparingRebalance =>
          for (member <- group.allMemberMetadata) {
            group.maybeInvokeJoinCallback(member, JoinGroupResult(member.memberId, Errors.NOT_COORDINATOR))
          }

          rebalancePurgatory.checkAndComplete(GroupJoinKey(group.groupId))

        case Stable | CompletingRebalance =>
          for (member <- group.allMemberMetadata) {
            group.maybeInvokeSyncCallback(member, SyncGroupResult(Errors.NOT_COORDINATOR))
            heartbeatPurgatory.checkAndComplete(MemberKey(group.groupId, member.memberId))
          }
      }

      removeSyncExpiration(group)
    }
  }

  private def onGroupLoaded(group: GroupMetadata): Unit = {
    group.inLock {
      info(s"Loading group metadata for ${group.groupId} with generation ${group.generationId}")
      assert(group.is(Stable) || group.is(Empty))
      if (groupIsOverCapacity(group)) {
        prepareRebalance(group, s"Freshly-loaded group is over capacity (${groupConfig.groupMaxSize}). " +
          "Rebalancing in order to give a chance for consumers to commit offsets")
      }

      group.allMemberMetadata.foreach(completeAndScheduleNextHeartbeatExpiration(group, _))
    }
  }

  /**
   * Load cached state from the given partition and begin handling requests for groups which map to it.
   *
   * @param offsetTopicPartitionId The partition we are now leading
   */
  def onElection(offsetTopicPartitionId: Int, coordinatorEpoch: Int): Unit = {
    info(s"Elected as the group coordinator for partition $offsetTopicPartitionId in epoch $coordinatorEpoch")
    groupManager.scheduleLoadGroupAndOffsets(offsetTopicPartitionId, coordinatorEpoch, onGroupLoaded)
  }

  /**
   * Unload cached state for the given partition and stop handling requests for groups which map to it.
   *
   * @param offsetTopicPartitionId The partition we are no longer leading
   */
  def onResignation(offsetTopicPartitionId: Int, coordinatorEpoch: OptionalInt): Unit = {
    info(s"Resigned as the group coordinator for partition $offsetTopicPartitionId in epoch $coordinatorEpoch")
    groupManager.removeGroupsForPartition(offsetTopicPartitionId, coordinatorEpoch, onGroupUnloaded)
  }

  private def setAndPropagateAssignment(group: GroupMetadata, assignment: Map[String, Array[Byte]]): Unit = {
    assert(group.is(CompletingRebalance))
    group.allMemberMetadata.foreach(member => member.assignment = assignment(member.memberId))
    propagateAssignment(group, Errors.NONE)
  }

  private def resetAndPropagateAssignmentError(group: GroupMetadata, error: Errors): Unit = {
    assert(group.is(CompletingRebalance))
    group.allMemberMetadata.foreach(_.assignment = Array.empty)
    propagateAssignment(group, error)
  }

  private def propagateAssignment(group: GroupMetadata, error: Errors): Unit = {
    val (protocolType, protocolName) = if (error == Errors.NONE)
      (group.protocolType, group.protocolName)
    else
      (None, None)
    for (member <- group.allMemberMetadata) {
      if (member.assignment.isEmpty && error == Errors.NONE) {
        warn(s"Sending empty assignment to member ${member.memberId} of ${group.groupId} for generation ${group.generationId} with no errors")
      }

      if (group.maybeInvokeSyncCallback(member, SyncGroupResult(protocolType, protocolName, member.assignment, error))) {
        // reset the session timeout for members after propagating the member's assignment.
        // This is because if any member's session expired while we were still awaiting either
        // the leader sync group or the storage callback, its expiration will be ignored and no
        // future heartbeat expectations will not be scheduled.
        completeAndScheduleNextHeartbeatExpiration(group, member)
      }
    }
  }

  /**
   * Complete existing DelayedHeartbeats for the given member and schedule the next one
   */
  private def completeAndScheduleNextHeartbeatExpiration(group: GroupMetadata, member: MemberMetadata): Unit = {
    completeAndScheduleNextExpiration(group, member, member.sessionTimeoutMs)
  }

  private def completeAndScheduleNextExpiration(group: GroupMetadata, member: MemberMetadata, timeoutMs: Long): Unit = {
    val memberKey = MemberKey(group.groupId, member.memberId)

    // complete current heartbeat expectation
    member.heartbeatSatisfied = true
    heartbeatPurgatory.checkAndComplete(memberKey)

    // reschedule the next heartbeat expiration deadline
    member.heartbeatSatisfied = false
    val delayedHeartbeat = new DelayedHeartbeat(this, group, member.memberId, isPending = false, timeoutMs)
    heartbeatPurgatory.tryCompleteElseWatch(delayedHeartbeat, Seq(memberKey))
  }

  /**
    * Add pending member expiration to heartbeat purgatory
    */
  private def addPendingMemberExpiration(group: GroupMetadata, pendingMemberId: String, timeoutMs: Long): Unit = {
    val pendingMemberKey = MemberKey(group.groupId, pendingMemberId)
    val delayedHeartbeat = new DelayedHeartbeat(this, group, pendingMemberId, isPending = true, timeoutMs)
    heartbeatPurgatory.tryCompleteElseWatch(delayedHeartbeat, Seq(pendingMemberKey))
  }

  private def removeHeartbeatForLeavingMember(group: GroupMetadata, memberId: String): Unit = {
    val memberKey = MemberKey(group.groupId, memberId)
    heartbeatPurgatory.checkAndComplete(memberKey)
  }

  private def addMemberAndRebalance(rebalanceTimeoutMs: Int,
                                    sessionTimeoutMs: Int,
                                    memberId: String,
                                    groupInstanceId: Option[String],
                                    clientId: String,
                                    clientHost: String,
                                    protocolType: String,
                                    protocols: List[(String, Array[Byte])],
                                    group: GroupMetadata,
                                    callback: JoinCallback,
                                    reason: String): Unit = {
    val member = new MemberMetadata(memberId, groupInstanceId, clientId, clientHost,
      rebalanceTimeoutMs, sessionTimeoutMs, protocolType, protocols)

    member.isNew = true

    // update the newMemberAdded flag to indicate that the join group can be further delayed
    if (group.is(PreparingRebalance) && group.generationId == 0)
      group.newMemberAdded = true

    group.add(member, callback)

    // The session timeout does not affect new members since they do not have their memberId and
    // cannot send heartbeats. Furthermore, we cannot detect disconnects because sockets are muted
    // while the JoinGroup is in purgatory. If the client does disconnect (e.g. because of a request
    // timeout during a long rebalance), they may simply retry which will lead to a lot of defunct
    // members in the rebalance. To prevent this going on indefinitely, we timeout JoinGroup requests
    // for new members. If the new member is still there, we expect it to retry.
    completeAndScheduleNextExpiration(group, member, NewMemberJoinTimeoutMs)

    maybePrepareRebalance(group, s"Adding new member $memberId with group instance id $groupInstanceId; client reason: $reason")
  }

  private def updateStaticMemberAndRebalance(
    group: GroupMetadata,
    oldMemberId: String,
    newMemberId: String,
    groupInstanceId: String,
    protocols: List[(String, Array[Byte])],
    rebalanceTimeoutMs: Int,
    sessionTimeoutMs: Int,
    responseCallback: JoinCallback,
    requestLocal: RequestLocal,
    reason: String,
    supportSkippingAssignment: Boolean
  ): Unit = {
    val currentLeader = group.leaderOrNull
    val member = group.replaceStaticMember(groupInstanceId, oldMemberId, newMemberId)
    // Heartbeat of old member id will expire without effect since the group no longer contains that member id.
    // New heartbeat shall be scheduled with new member id.
    completeAndScheduleNextHeartbeatExpiration(group, member)

    val knownStaticMember = group.get(newMemberId)
    val oldRebalanceTimeoutMs = knownStaticMember.rebalanceTimeoutMs
    val oldSessionTimeoutMs = knownStaticMember.sessionTimeoutMs
    group.updateMember(knownStaticMember, protocols, rebalanceTimeoutMs, sessionTimeoutMs, responseCallback)
    val oldProtocols = knownStaticMember.supportedProtocols

    group.currentState match {
      case Stable =>
        // check if group's selectedProtocol of next generation will change, if not, simply store group to persist the
        // updated static member, if yes, rebalance should be triggered to let the group's assignment and selectProtocol consistent
        val selectedProtocolOfNextGeneration = group.selectProtocol
        if (group.protocolName.contains(selectedProtocolOfNextGeneration)) {
          info(s"Static member which joins during Stable stage and doesn't affect selectProtocol will not trigger rebalance.")
          val groupAssignment: Map[String, Array[Byte]] = group.allMemberMetadata.map(member => member.memberId -> member.assignment).toMap
          groupManager.storeGroup(group, groupAssignment, error => {
            if (error != Errors.NONE) {
              warn(s"Failed to persist metadata for group ${group.groupId}: ${error.message}")

              // Failed to persist member.id of the given static member, revert the update of the static member in the group.
              group.updateMember(knownStaticMember, oldProtocols, oldRebalanceTimeoutMs, oldSessionTimeoutMs, null)
              val oldMember = group.replaceStaticMember(groupInstanceId, newMemberId, oldMemberId)
              completeAndScheduleNextHeartbeatExpiration(group, oldMember)
              responseCallback(JoinGroupResult(
                List.empty,
                memberId = JoinGroupRequest.UNKNOWN_MEMBER_ID,
                generationId = group.generationId,
                protocolType = group.protocolType,
                protocolName = group.protocolName,
                leaderId = currentLeader,
                skipAssignment = false,
                error = error
              ))
            } else if (supportSkippingAssignment) {
              // Starting from version 9 of the JoinGroup API, static members are able to
              // skip running the assignor based on the `SkipAssignment` field. We leverage
              // this to tell the leader that it is the leader of the group but by skipping
              // running the assignor while the group is in stable state.
              // Notes:
              // 1) This allows the leader to continue monitoring metadata changes for the
              // group. Note that any metadata changes happening while the static leader is
              // down won't be noticed.
              // 2) The assignors are not idempotent nor free from side effects. This is why
              // we skip entirely the assignment step as it could generate a different group
              // assignment which would be ignored by the group coordinator because the group
              // is the stable state.
              val isLeader = group.isLeader(newMemberId)
              group.maybeInvokeJoinCallback(member, JoinGroupResult(
                members = if (isLeader) {
                  group.currentMemberMetadata
                } else {
                  List.empty
                },
                memberId = newMemberId,
                generationId = group.generationId,
                protocolType = group.protocolType,
                protocolName = group.protocolName,
                leaderId = group.leaderOrNull,
                skipAssignment = isLeader,
                error = Errors.NONE
              ))
            } else {
              // Prior to version 9 of the JoinGroup API, we wanted to avoid current leader
              // performing trivial assignment while the group is in stable stage, because
              // the new assignment in leader's next sync call won't be broadcast by a stable group.
              // This could be guaranteed by always returning the old leader id so that the current
              // leader won't assume itself as a leader based on the returned message, since the new
              // member.id won't match returned leader id, therefore no assignment will be performed.
              group.maybeInvokeJoinCallback(member, JoinGroupResult(
                members = List.empty,
                memberId = newMemberId,
                generationId = group.generationId,
                protocolType = group.protocolType,
                protocolName = group.protocolName,
                leaderId = currentLeader,
                skipAssignment = false,
                error = Errors.NONE
              ))
            }
          }, requestLocal)
        } else {
          maybePrepareRebalance(group, s"Group's selectedProtocol will change because static member ${member.memberId} with instance id $groupInstanceId joined with change of protocol; client reason: $reason")
        }
      case CompletingRebalance =>
        // if the group is in after-sync stage, upon getting a new join-group of a known static member
        // we should still trigger a new rebalance, since the old member may already be sent to the leader
        // for assignment, and hence when the assignment gets back there would be a mismatch of the old member id
        // with the new replaced member id. As a result the new member id would not get any assignment.
        prepareRebalance(group, s"Updating metadata for static member ${member.memberId} with instance id $groupInstanceId; client reason: $reason")
      case Empty | Dead =>
        throw new IllegalStateException(s"Group ${group.groupId} was not supposed to be " +
          s"in the state ${group.currentState} when the unknown static member $groupInstanceId rejoins.")
      case PreparingRebalance =>
    }
  }

  private def updateMemberAndRebalance(group: GroupMetadata,
                                       member: MemberMetadata,
                                       protocols: List[(String, Array[Byte])],
                                       rebalanceTimeoutMs: Int,
                                       sessionTimeoutMs: Int,
                                       reason: String,
                                       callback: JoinCallback): Unit = {
    group.updateMember(member, protocols, rebalanceTimeoutMs, sessionTimeoutMs, callback)
    maybePrepareRebalance(group, reason)
  }

  private def maybePrepareRebalance(group: GroupMetadata, reason: String): Unit = {
    group.inLock {
      if (group.canRebalance)
        prepareRebalance(group, reason)
    }
  }

  // package private for testing
  private[group] def prepareRebalance(group: GroupMetadata, reason: String): Unit = {
    // if any members are awaiting sync, cancel their request and have them rejoin
    if (group.is(CompletingRebalance))
      resetAndPropagateAssignmentError(group, Errors.REBALANCE_IN_PROGRESS)

    // if a sync expiration is pending, cancel it.
    removeSyncExpiration(group)

    val delayedRebalance = if (group.is(Empty))
      new InitialDelayedJoin(this,
        rebalancePurgatory,
        group,
        groupConfig.groupInitialRebalanceDelayMs,
        groupConfig.groupInitialRebalanceDelayMs,
        max(group.rebalanceTimeoutMs - groupConfig.groupInitialRebalanceDelayMs, 0))
    else
      new DelayedJoin(this, group, group.rebalanceTimeoutMs)

    group.transitionTo(PreparingRebalance)

    info(s"Preparing to rebalance group ${group.groupId} in state ${group.currentState} with old generation " +
      s"${group.generationId} (${Topic.GROUP_METADATA_TOPIC_NAME}-${partitionFor(group.groupId)}) (reason: $reason)")

    val groupKey = GroupJoinKey(group.groupId)
    rebalancePurgatory.tryCompleteElseWatch(delayedRebalance, Seq(groupKey))
  }

  private def removeMemberAndUpdateGroup(group: GroupMetadata, member: MemberMetadata, reason: String): Unit = {
    // New members may timeout with a pending JoinGroup while the group is still rebalancing, so we have
    // to invoke the callback before removing the member. We return UNKNOWN_MEMBER_ID so that the consumer
    // will retry the JoinGroup request if is still active.
    group.maybeInvokeJoinCallback(member, JoinGroupResult(JoinGroupRequest.UNKNOWN_MEMBER_ID, Errors.UNKNOWN_MEMBER_ID))
    group.remove(member.memberId)

    group.currentState match {
      case Dead | Empty =>
      case Stable | CompletingRebalance => maybePrepareRebalance(group, reason)
      case PreparingRebalance => rebalancePurgatory.checkAndComplete(GroupJoinKey(group.groupId))
    }
  }

  private def removePendingMemberAndUpdateGroup(group: GroupMetadata, memberId: String): Unit = {
    group.remove(memberId)

    if (group.is(PreparingRebalance)) {
      rebalancePurgatory.checkAndComplete(GroupJoinKey(group.groupId))
    }
  }

  def tryCompleteJoin(group: GroupMetadata, forceComplete: () => Boolean): Boolean = {
    group.inLock {
      if (group.hasAllMembersJoined)
        forceComplete()
      else false
    }
  }

  def onCompleteJoin(group: GroupMetadata): Unit = {
    group.inLock {
      val notYetRejoinedDynamicMembers = group.notYetRejoinedMembers.filterNot(_._2.isStaticMember)
      if (notYetRejoinedDynamicMembers.nonEmpty) {
        info(s"Group ${group.groupId} removed dynamic members " +
          s"who haven't joined: ${notYetRejoinedDynamicMembers.keySet}")

        notYetRejoinedDynamicMembers.values.foreach { failedMember =>
          group.remove(failedMember.memberId)
          removeHeartbeatForLeavingMember(group, failedMember.memberId)
        }
      }

      if (group.is(Dead)) {
        info(s"Group ${group.groupId} is dead, skipping rebalance stage")
      } else if (!group.maybeElectNewJoinedLeader() && group.allMembers.nonEmpty) {
        // If all members are not rejoining, we will postpone the completion
        // of rebalance preparing stage, and send out another delayed operation
        // until session timeout removes all the non-responsive members.
        error(s"Group ${group.groupId} could not complete rebalance because no members rejoined")
        rebalancePurgatory.tryCompleteElseWatch(
          new DelayedJoin(this, group, group.rebalanceTimeoutMs),
          Seq(GroupJoinKey(group.groupId)))
      } else {
        group.initNextGeneration()
        if (group.is(Empty)) {
          info(s"Group ${group.groupId} with generation ${group.generationId} is now empty " +
            s"(${Topic.GROUP_METADATA_TOPIC_NAME}-${partitionFor(group.groupId)})")

          groupManager.storeGroup(group, Map.empty, error => {
            if (error != Errors.NONE) {
              // we failed to write the empty group metadata. If the broker fails before another rebalance,
              // the previous generation written to the log will become active again (and most likely timeout).
              // This should be safe since there are no active members in an empty generation, so we just warn.
              warn(s"Failed to write empty metadata for group ${group.groupId}: ${error.message}")
            }
          }, RequestLocal.NoCaching)
        } else {
          info(s"Stabilized group ${group.groupId} generation ${group.generationId} " +
            s"(${Topic.GROUP_METADATA_TOPIC_NAME}-${partitionFor(group.groupId)}) with ${group.size} members")

          // trigger the awaiting join group response callback for all the members after rebalancing
          for (member <- group.allMemberMetadata) {
            val joinResult = JoinGroupResult(
              members = if (group.isLeader(member.memberId)) {
                group.currentMemberMetadata
              } else {
                List.empty
              },
              memberId = member.memberId,
              generationId = group.generationId,
              protocolType = group.protocolType,
              protocolName = group.protocolName,
              leaderId = group.leaderOrNull,
              skipAssignment = false,
              error = Errors.NONE)

            group.maybeInvokeJoinCallback(member, joinResult)
            completeAndScheduleNextHeartbeatExpiration(group, member)
            member.isNew = false

            group.addPendingSyncMember(member.memberId)
          }

          schedulePendingSync(group)
        }
      }
    }
  }

  private def removePendingSyncMember(
    group: GroupMetadata,
    memberId: String
  ): Unit = {
    group.removePendingSyncMember(memberId)
    maybeCompleteSyncExpiration(group)
  }

  private def removeSyncExpiration(
    group: GroupMetadata
  ): Unit = {
    group.clearPendingSyncMembers()
    maybeCompleteSyncExpiration(group)
  }

  private def maybeCompleteSyncExpiration(
    group: GroupMetadata
  ): Unit = {
    val groupKey = GroupSyncKey(group.groupId)
    rebalancePurgatory.checkAndComplete(groupKey)
  }

  private def schedulePendingSync(
    group: GroupMetadata
  ): Unit = {
    val delayedSync = new DelayedSync(this, group, group.generationId, group.rebalanceTimeoutMs)
    val groupKey = GroupSyncKey(group.groupId)
    rebalancePurgatory.tryCompleteElseWatch(delayedSync, Seq(groupKey))
  }

  def tryCompletePendingSync(
    group: GroupMetadata,
    generationId: Int,
    forceComplete: () => Boolean
  ): Boolean = {
    group.inLock {
      if (generationId != group.generationId) {
        forceComplete()
      } else {
        group.currentState match {
          case Dead | Empty | PreparingRebalance =>
            forceComplete()
          case CompletingRebalance | Stable =>
            if (group.hasReceivedSyncFromAllMembers)
              forceComplete()
            else false
        }
      }
    }
  }

  def onExpirePendingSync(
    group: GroupMetadata,
    generationId: Int
  ): Unit = {
    group.inLock {
      if (generationId != group.generationId) {
        error(s"Received unexpected notification of sync expiration for ${group.groupId} " +
          s"with an old generation $generationId while the group has ${group.generationId}.")
      } else {
        group.currentState match {
          case Dead | Empty | PreparingRebalance =>
            error(s"Received unexpected notification of sync expiration after group ${group.groupId} " +
              s"already transitioned to the ${group.currentState} state.")

          case CompletingRebalance | Stable =>
            if (!group.hasReceivedSyncFromAllMembers) {
              val pendingSyncMembers = group.allPendingSyncMembers

              pendingSyncMembers.foreach { memberId =>
                group.remove(memberId)
                removeHeartbeatForLeavingMember(group, memberId)
              }

              debug(s"Group ${group.groupId} removed members who haven't " +
                s"sent their sync request: $pendingSyncMembers")

              prepareRebalance(group, s"Removing $pendingSyncMembers on pending sync request expiration")
            }
        }
      }
    }
  }

  def tryCompleteHeartbeat(group: GroupMetadata,
                           memberId: String,
                           isPending: Boolean,
                           forceComplete: () => Boolean): Boolean = {
    group.inLock {
      // The group has been unloaded and invalid, we should complete the heartbeat.
      if (group.is(Dead)) {
        forceComplete()
      } else if (isPending) {
        // complete the heartbeat if the member has joined the group
        if (group.has(memberId)) {
          forceComplete()
        } else false
      } else if (shouldCompleteNonPendingHeartbeat(group, memberId)) {
        forceComplete()
      } else false
    }
  }

  def shouldCompleteNonPendingHeartbeat(group: GroupMetadata, memberId: String): Boolean = {
    if (group.has(memberId)) {
      val member = group.get(memberId)
      member.hasSatisfiedHeartbeat
    } else {
      debug(s"Member id $memberId was not found in ${group.groupId} during heartbeat completion check")
      true
    }
  }

  def onExpireHeartbeat(group: GroupMetadata, memberId: String, isPending: Boolean): Unit = {
    group.inLock {
      if (group.is(Dead)) {
        info(s"Received notification of heartbeat expiration for member $memberId after group ${group.groupId} had already been unloaded or deleted.")
      } else if (isPending) {
        info(s"Pending member $memberId in group ${group.groupId} has been removed after session timeout expiration.")
        removePendingMemberAndUpdateGroup(group, memberId)
      } else if (!group.has(memberId)) {
        debug(s"Member $memberId has already been removed from the group.")
      } else {
        val member = group.get(memberId)
        if (!member.hasSatisfiedHeartbeat) {
          info(s"Member ${member.memberId} in group ${group.groupId} has failed, removing it from the group")
          removeMemberAndUpdateGroup(group, member, s"removing member ${member.memberId} on heartbeat expiration")
        }
      }
    }
  }

  def partitionFor(group: String): Int = groupManager.partitionFor(group)

  private def groupIsOverCapacity(group: GroupMetadata): Boolean = {
    group.size > groupConfig.groupMaxSize
  }

  private def isCoordinatorForGroup(groupId: String) = groupManager.isGroupLocal(groupId)

  private def isCoordinatorLoadInProgress(groupId: String) = groupManager.isGroupLoading(groupId)
}

object GroupCoordinator {

  val NoState = ""
  val NoProtocolType = ""
  val NoProtocol = ""
  val NoLeader = ""
  val NoGeneration = -1
  val NoMembers = List[MemberSummary]()
  val EmptyGroup = GroupSummary(NoState, NoProtocolType, NoProtocol, NoMembers)
  val DeadGroup = GroupSummary(Dead.toString, NoProtocolType, NoProtocol, NoMembers)
  val NewMemberJoinTimeoutMs: Int = 5 * 60 * 1000

  private[group] def apply(
    config: KafkaConfig,
    replicaManager: ReplicaManager,
    time: Time,
    metrics: Metrics
  ): GroupCoordinator = {
    val heartbeatPurgatory = DelayedOperationPurgatory[DelayedHeartbeat]("Heartbeat", config.brokerId)
    val rebalancePurgatory = DelayedOperationPurgatory[DelayedRebalance]("Rebalance", config.brokerId)
    GroupCoordinator(config, replicaManager, heartbeatPurgatory, rebalancePurgatory, time, metrics)
  }

  @nowarn("cat=deprecation")
  private[group] def offsetConfig(config: KafkaConfig) = new OffsetConfig(
    config.offsetMetadataMaxSize,
    config.offsetsLoadBufferSize,
    config.offsetsRetentionMinutes * 60L * 1000L,
    config.offsetsRetentionCheckIntervalMs,
    config.offsetsTopicPartitions,
    config.offsetsTopicSegmentBytes,
    config.offsetsTopicReplicationFactor,
    config.offsetsTopicCompressionType,
    config.offsetCommitTimeoutMs,
    config.offsetCommitRequiredAcks
  )

  private[group] def apply(
    config: KafkaConfig,
    replicaManager: ReplicaManager,
    heartbeatPurgatory: DelayedOperationPurgatory[DelayedHeartbeat],
    rebalancePurgatory: DelayedOperationPurgatory[DelayedRebalance],
    time: Time,
    metrics: Metrics
  ): GroupCoordinator = {
    val offsetConfig = this.offsetConfig(config)
    val groupConfig = GroupConfig(groupMinSessionTimeoutMs = config.groupMinSessionTimeoutMs,
      groupMaxSessionTimeoutMs = config.groupMaxSessionTimeoutMs,
      groupMaxSize = config.groupMaxSize,
      groupInitialRebalanceDelayMs = config.groupInitialRebalanceDelay)

    val groupMetadataManager = new GroupMetadataManager(config.brokerId, config.interBrokerProtocolVersion,
      offsetConfig, replicaManager, time, metrics)
    new GroupCoordinator(config.brokerId, groupConfig, offsetConfig, groupMetadataManager, heartbeatPurgatory,
      rebalancePurgatory, time, metrics)
  }

  private def memberLeaveError(memberIdentity: MemberIdentity,
                               error: Errors): LeaveMemberResponse = {
    LeaveMemberResponse(
      memberId = memberIdentity.memberId,
      groupInstanceId = Option(memberIdentity.groupInstanceId),
      error = error)
  }

  private def leaveError(topLevelError: Errors,
                         memberResponses: List[LeaveMemberResponse]): LeaveGroupResult = {
    LeaveGroupResult(
      topLevelError = topLevelError,
      memberResponses = memberResponses)
  }
}

case class GroupConfig(groupMinSessionTimeoutMs: Int,
                       groupMaxSessionTimeoutMs: Int,
                       groupMaxSize: Int,
                       groupInitialRebalanceDelayMs: Int)

case class JoinGroupResult(members: List[JoinGroupResponseMember],
                           memberId: String,
                           generationId: Int,
                           protocolType: Option[String],
                           protocolName: Option[String],
                           leaderId: String,
                           skipAssignment: Boolean,
                           error: Errors)

object JoinGroupResult {
  def apply(memberId: String, error: Errors): JoinGroupResult = {
    JoinGroupResult(
      members = List.empty,
      memberId = memberId,
      generationId = GroupCoordinator.NoGeneration,
      protocolType = None,
      protocolName = None,
      leaderId = GroupCoordinator.NoLeader,
      skipAssignment = false,
      error = error)
  }
}

case class SyncGroupResult(protocolType: Option[String],
                           protocolName: Option[String],
                           memberAssignment: Array[Byte],
                           error: Errors)

object SyncGroupResult {
  def apply(error: Errors): SyncGroupResult = {
    SyncGroupResult(None, None, Array.empty, error)
  }
}

case class LeaveMemberResponse(memberId: String,
                               groupInstanceId: Option[String],
                               error: Errors)

case class LeaveGroupResult(topLevelError: Errors,
                            memberResponses : List[LeaveMemberResponse])<|MERGE_RESOLUTION|>--- conflicted
+++ resolved
@@ -930,27 +930,6 @@
               offsetTopicPartition, offsetMetadata, newRequestLocal, responseCallback, Some(verificationGuard))
           }
         }
-<<<<<<< HEAD
-
-        val supportedOperation = if (apiVersion >= 4) genericError else defaultError
-        // AutoMQ inject start
-        val replicaManager = groupManager.replicaManager
-        val verification = replicaManager.verify(transactionalId, producerId)
-
-        // Wrap the callback to be handled on an arbitrary request handler thread
-        // when transaction verification is complete. The request local passed in
-        // is only used when the callback is executed immediately.
-        //
-        // This wrapper has the following behavior:
-        // wrapAsyncCallback -> verifyTransactionCallbackWrapper -> postVerificationCallback
-        //
-        // 1. wrapAsyncCallback: run the next callbacks in the same request handler thread.
-        // 2. verifyTransactionCallbackWrapper: retrieve and execute the next "task" closure in the inflight request queue.
-        // 3. postVerificationCallback: the real callback, append records to log.
-        val callbackWrapper = KafkaRequestHandler.wrapAsyncCallback(
-          replicaManager.verifyTransactionCallbackWrapper(verification, postVerificationCallback),
-          requestLocal
-=======
         val transactionSupportedOperation = if (apiVersion >= 4) genericError else defaultError
         groupManager.replicaManager.maybeStartTransactionVerificationForPartition(
           topicPartition = offsetTopicPartition,
@@ -966,27 +945,7 @@
             requestLocal
           ),
           transactionSupportedOperation
->>>>>>> 0971924e
         )
-
-        val task = () => {
-          groupManager.replicaManager.maybeStartTransactionVerificationForPartition(
-            topicPartition = offsetTopicPartition,
-            transactionalId,
-            producerId,
-            producerEpoch,
-            RecordBatch.NO_SEQUENCE,
-            callbackWrapper,
-            supportedOperation
-          )
-        }
-        val hasInflight = replicaManager.checkWaitingTransaction(verification, task)
-        if (hasInflight) {
-          return
-        }
-        task()
-      // AutoMQ inject end
-
     }
   }
 
