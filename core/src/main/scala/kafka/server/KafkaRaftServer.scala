--- conflicted
+++ resolved
@@ -65,14 +65,7 @@
     metaPropsEnsemble.clusterId().get()
   )
 
-<<<<<<< HEAD
-  private val controllerQuorumVotersFuture = CompletableFuture.completedFuture(
-    RaftConfig.parseVoterConnections(config.quorumVoters))
-
-  val sharedServer = new SharedServer(
-=======
   private val sharedServer = new SharedServer(
->>>>>>> 0971924e
     config,
     metaPropsEnsemble,
     time,
