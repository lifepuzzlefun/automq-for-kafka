/**
 * Licensed to the Apache Software Foundation (ASF) under one or more
 * contributor license agreements.  See the NOTICE file distributed with
 * this work for additional information regarding copyright ownership.
 * The ASF licenses this file to You under the Apache License, Version 2.0
 * (the "License"); you may not use this file except in compliance with
 * the License.  You may obtain a copy of the License at
 *
 *    http://www.apache.org/licenses/LICENSE-2.0
 *
 * Unless required by applicable law or agreed to in writing, software
 * distributed under the License is distributed on an "AS IS" BASIS,
 * WITHOUT WARRANTIES OR CONDITIONS OF ANY KIND, either express or implied.
 * See the License for the specific language governing permissions and
 * limitations under the License.
 */

package kafka.server

import com.yammer.metrics.core.{Histogram, Meter}
import kafka.utils.Implicits.MapExtensionMethods
import kafka.utils.TestUtils
import org.apache.kafka.clients.{ClientResponse, NetworkClient}
import org.apache.kafka.common.errors.{AuthenticationException, SaslAuthenticationException, UnsupportedVersionException}
import org.apache.kafka.common.internals.Topic
import org.apache.kafka.common.message.AddPartitionsToTxnRequestData.{AddPartitionsToTxnTopic, AddPartitionsToTxnTopicCollection, AddPartitionsToTxnTransaction, AddPartitionsToTxnTransactionCollection}
import org.apache.kafka.common.message.AddPartitionsToTxnResponseData
import org.apache.kafka.common.message.AddPartitionsToTxnResponseData.AddPartitionsToTxnResultCollection
import org.apache.kafka.common.message.UpdateMetadataRequestData.UpdateMetadataPartitionState
import org.apache.kafka.common.{Node, TopicPartition}
import org.apache.kafka.common.protocol.Errors
import org.apache.kafka.common.requests.{AbstractResponse, AddPartitionsToTxnRequest, AddPartitionsToTxnResponse, MetadataResponse}
import org.apache.kafka.common.utils.MockTime
import org.apache.kafka.server.metrics.KafkaMetricsGroup
import org.apache.kafka.server.util.RequestAndCompletionHandler
import org.junit.jupiter.api.Assertions.assertEquals
import org.junit.jupiter.api.{AfterEach, BeforeEach, Test}
import org.mockito.ArgumentMatchers
import org.mockito.ArgumentMatchers.{any, anyLong, anyString}
import org.mockito.MockedConstruction.Context
import org.mockito.Mockito.{mock, mockConstruction, times, verify, verifyNoMoreInteractions, when}

import java.util.concurrent.TimeUnit
import scala.collection.mutable
import scala.jdk.CollectionConverters._

class AddPartitionsToTxnManagerTest {
  private val networkClient: NetworkClient = mock(classOf[NetworkClient])
  private val metadataCache: MetadataCache = mock(classOf[MetadataCache])
  private val partitionFor: String => Int = mock(classOf[String => Int])

  private val time = new MockTime

  private var addPartitionsToTxnManager: AddPartitionsToTxnManager = _

  private val topic = "foo"
  private val topicPartitions = List(new TopicPartition(topic, 1), new TopicPartition(topic, 2), new TopicPartition(topic, 3))

  private val node0 = new Node(0, "host1", 0)
  private val node1 = new Node(1, "host2", 1)
  private val node2 = new Node(2, "host2", 2)

  private val transactionalId1 = "txn1"
  private val transactionalId2 = "txn2"
  private val transactionalId3 = "txn3"

  private val producerId1 = 0L
  private val producerId2 = 1L
  private val producerId3 = 2L

  private val authenticationErrorResponse = clientResponse(null, authException = new SaslAuthenticationException(""))
  private val versionMismatchResponse = clientResponse(null, mismatchException = new UnsupportedVersionException(""))
  private val disconnectedResponse = clientResponse(null, disconnected = true)
<<<<<<< HEAD
  private val supportedOperation = genericError
=======
  private val transactionSupportedOperation = genericError
>>>>>>> 0971924e

  private val config = KafkaConfig.fromProps(TestUtils.createBrokerConfig(1, "localhost:2181"))

  @BeforeEach
  def setup(): Unit = {
    addPartitionsToTxnManager = new AddPartitionsToTxnManager(
      config,
      networkClient,
      metadataCache,
      partitionFor,
      time
    )
  }

  @AfterEach
  def teardown(): Unit = {
    addPartitionsToTxnManager.shutdown()
  }

  private def setErrors(errors: mutable.Map[TopicPartition, Errors])(callbackErrors: Map[TopicPartition, Errors]): Unit = {
    callbackErrors.forKeyValue(errors.put)
  }

  @Test
  def testAddTxnData(): Unit = {
    when(partitionFor.apply(transactionalId1)).thenReturn(0)
    when(partitionFor.apply(transactionalId2)).thenReturn(1)
    when(partitionFor.apply(transactionalId3)).thenReturn(0)
    mockTransactionStateMetadata(0, 0, Some(node0))
    mockTransactionStateMetadata(1, 1, Some(node1))

    val transaction1Errors = mutable.Map[TopicPartition, Errors]()
    val transaction2Errors = mutable.Map[TopicPartition, Errors]()
    val transaction3Errors = mutable.Map[TopicPartition, Errors]()

<<<<<<< HEAD
    addPartitionsToTxnManager.verifyTransaction(transactionalId1, producerId1, producerEpoch = 0, topicPartitions, setErrors(transaction1Errors), supportedOperation)
    addPartitionsToTxnManager.verifyTransaction(transactionalId2, producerId2, producerEpoch = 0, topicPartitions, setErrors(transaction2Errors), supportedOperation)
    addPartitionsToTxnManager.verifyTransaction(transactionalId3, producerId3, producerEpoch = 0, topicPartitions, setErrors(transaction3Errors), supportedOperation)
=======
    addPartitionsToTxnManager.verifyTransaction(transactionalId1, producerId1, producerEpoch = 0, topicPartitions, setErrors(transaction1Errors), transactionSupportedOperation)
    addPartitionsToTxnManager.verifyTransaction(transactionalId2, producerId2, producerEpoch = 0, topicPartitions, setErrors(transaction2Errors), transactionSupportedOperation)
    addPartitionsToTxnManager.verifyTransaction(transactionalId3, producerId3, producerEpoch = 0, topicPartitions, setErrors(transaction3Errors), transactionSupportedOperation)
>>>>>>> 0971924e

    // We will try to add transaction1 3 more times (retries). One will have the same epoch, one will have a newer epoch, and one will have an older epoch than the new one we just added.
    val transaction1RetryWithSameEpochErrors = mutable.Map[TopicPartition, Errors]()
    val transaction1RetryWithNewerEpochErrors = mutable.Map[TopicPartition, Errors]()
    val transaction1RetryWithOldEpochErrors = mutable.Map[TopicPartition, Errors]()

    // Trying to add more transactional data for the same transactional ID, producer ID, and epoch should simply replace the old data and send a retriable response.
<<<<<<< HEAD
    addPartitionsToTxnManager.verifyTransaction(transactionalId1, producerId1, producerEpoch = 0, topicPartitions, setErrors(transaction1RetryWithSameEpochErrors), supportedOperation)
=======
    addPartitionsToTxnManager.verifyTransaction(transactionalId1, producerId1, producerEpoch = 0, topicPartitions, setErrors(transaction1RetryWithSameEpochErrors), transactionSupportedOperation)
>>>>>>> 0971924e
    val expectedNetworkErrors = topicPartitions.map(_ -> Errors.NETWORK_EXCEPTION).toMap
    assertEquals(expectedNetworkErrors, transaction1Errors)

    // Trying to add more transactional data for the same transactional ID and producer ID, but new epoch should replace the old data and send an error response for it.
<<<<<<< HEAD
    addPartitionsToTxnManager.verifyTransaction(transactionalId1, producerId1, producerEpoch = 1, topicPartitions, setErrors(transaction1RetryWithNewerEpochErrors), supportedOperation)
=======
    addPartitionsToTxnManager.verifyTransaction(transactionalId1, producerId1, producerEpoch = 1, topicPartitions, setErrors(transaction1RetryWithNewerEpochErrors), transactionSupportedOperation)
>>>>>>> 0971924e
    val expectedEpochErrors = topicPartitions.map(_ -> Errors.INVALID_PRODUCER_EPOCH).toMap
    assertEquals(expectedEpochErrors, transaction1RetryWithSameEpochErrors)

    // Trying to add more transactional data for the same transactional ID and producer ID, but an older epoch should immediately return with error and keep the old data queued to send.
<<<<<<< HEAD
    addPartitionsToTxnManager.verifyTransaction(transactionalId1, producerId1, producerEpoch = 0, topicPartitions, setErrors(transaction1RetryWithOldEpochErrors), supportedOperation)
=======
    addPartitionsToTxnManager.verifyTransaction(transactionalId1, producerId1, producerEpoch = 0, topicPartitions, setErrors(transaction1RetryWithOldEpochErrors), transactionSupportedOperation)
>>>>>>> 0971924e
    assertEquals(expectedEpochErrors, transaction1RetryWithOldEpochErrors)

    val requestsAndHandlers = addPartitionsToTxnManager.generateRequests().asScala
    requestsAndHandlers.foreach { requestAndHandler =>
      if (requestAndHandler.destination == node0) {
        assertEquals(time.milliseconds(), requestAndHandler.creationTimeMs)
        assertEquals(
          AddPartitionsToTxnRequest.Builder.forBroker(
            new AddPartitionsToTxnTransactionCollection(Seq(
              transactionData(transactionalId3, producerId3),
              transactionData(transactionalId1, producerId1, producerEpoch = 1)
            ).iterator.asJava)
          ).data,
          requestAndHandler.request.asInstanceOf[AddPartitionsToTxnRequest.Builder].data // insertion order
        )
      } else {
        verifyRequest(node1, transactionalId2, producerId2, requestAndHandler)
      }
    }
  }

  @Test
  def testGenerateRequests(): Unit = {
    when(partitionFor.apply(transactionalId1)).thenReturn(0)
    when(partitionFor.apply(transactionalId2)).thenReturn(1)
    when(partitionFor.apply(transactionalId3)).thenReturn(2)
    mockTransactionStateMetadata(0, 0, Some(node0))
    mockTransactionStateMetadata(1, 1, Some(node1))
    mockTransactionStateMetadata(2, 2, Some(node2))

    val transactionErrors = mutable.Map[TopicPartition, Errors]()

<<<<<<< HEAD
    addPartitionsToTxnManager.verifyTransaction(transactionalId1, producerId1, producerEpoch = 0, topicPartitions, setErrors(transactionErrors), supportedOperation)
    addPartitionsToTxnManager.verifyTransaction(transactionalId2, producerId2, producerEpoch = 0, topicPartitions, setErrors(transactionErrors), supportedOperation)
=======
    addPartitionsToTxnManager.verifyTransaction(transactionalId1, producerId1, producerEpoch = 0, topicPartitions, setErrors(transactionErrors), transactionSupportedOperation)
    addPartitionsToTxnManager.verifyTransaction(transactionalId2, producerId2, producerEpoch = 0, topicPartitions, setErrors(transactionErrors), transactionSupportedOperation)
>>>>>>> 0971924e

    val requestsAndHandlers = addPartitionsToTxnManager.generateRequests().asScala
    assertEquals(2, requestsAndHandlers.size)
    // Note: handlers are tested in testAddPartitionsToTxnHandlerErrorHandling
    requestsAndHandlers.foreach { requestAndHandler =>
      if (requestAndHandler.destination == node0) {
        verifyRequest(node0, transactionalId1, producerId1, requestAndHandler)
      } else {
        verifyRequest(node1, transactionalId2, producerId2, requestAndHandler)
      }
    }

<<<<<<< HEAD
    addPartitionsToTxnManager.verifyTransaction(transactionalId2, producerId2, producerEpoch = 0, topicPartitions, setErrors(transactionErrors), supportedOperation)
    addPartitionsToTxnManager.verifyTransaction(transactionalId3, producerId3, producerEpoch = 0, topicPartitions, setErrors(transactionErrors), supportedOperation)
=======
    addPartitionsToTxnManager.verifyTransaction(transactionalId2, producerId2, producerEpoch = 0, topicPartitions, setErrors(transactionErrors), transactionSupportedOperation)
    addPartitionsToTxnManager.verifyTransaction(transactionalId3, producerId3, producerEpoch = 0, topicPartitions, setErrors(transactionErrors), transactionSupportedOperation)
>>>>>>> 0971924e

    // Test creationTimeMs increases too.
    time.sleep(10)

    val requestsAndHandlers2 = addPartitionsToTxnManager.generateRequests().asScala
    // The request for node1 should not be added because one request is already inflight.
    assertEquals(1, requestsAndHandlers2.size)
    requestsAndHandlers2.foreach { requestAndHandler =>
      verifyRequest(node2, transactionalId3, producerId3, requestAndHandler)
    }

    // Complete the request for node1 so the new one can go through.
    requestsAndHandlers.filter(_.destination == node1).head.handler.onComplete(authenticationErrorResponse)
    val requestsAndHandlers3 = addPartitionsToTxnManager.generateRequests().asScala
    assertEquals(1, requestsAndHandlers3.size)
    requestsAndHandlers3.foreach { requestAndHandler =>
      verifyRequest(node1, transactionalId2, producerId2, requestAndHandler)
    }
  }

  @Test
  def testTransactionCoordinatorResolution(): Unit = {
    when(partitionFor.apply(transactionalId1)).thenReturn(0)

    def checkError(): Unit = {
      val errors = mutable.Map[TopicPartition, Errors]()

      addPartitionsToTxnManager.verifyTransaction(
        transactionalId1,
        producerId1,
        producerEpoch = 0,
        topicPartitions,
        setErrors(errors),
<<<<<<< HEAD
        supportedOperation
=======
        transactionSupportedOperation
>>>>>>> 0971924e
      )

      assertEquals(topicPartitions.map(tp => tp -> Errors.COORDINATOR_NOT_AVAILABLE).toMap, errors)
    }

    // The transaction state topic does not exist.
    when(metadataCache.getPartitionInfo(Topic.TRANSACTION_STATE_TOPIC_NAME, 0))
      .thenReturn(Option.empty)
    checkError()

    // The partition has no leader.
    mockTransactionStateMetadata(0, -1, Option.empty)
    checkError()

    // The leader is not available.
    mockTransactionStateMetadata(0, 0, Option.empty)
    checkError()
  }

  @Test
  def testAddPartitionsToTxnHandlerErrorHandling(): Unit = {
    when(partitionFor.apply(transactionalId1)).thenReturn(0)
    when(partitionFor.apply(transactionalId2)).thenReturn(0)
    mockTransactionStateMetadata(0, 0, Some(node0))

    val transaction1Errors = mutable.Map[TopicPartition, Errors]()
    val transaction2Errors = mutable.Map[TopicPartition, Errors]()

    def addTransactionsToVerify(): Unit = {
      transaction1Errors.clear()
      transaction2Errors.clear()

<<<<<<< HEAD
      addPartitionsToTxnManager.verifyTransaction(transactionalId1, producerId1, producerEpoch = 0, topicPartitions, setErrors(transaction1Errors), supportedOperation)
      addPartitionsToTxnManager.verifyTransaction(transactionalId2, producerId2, producerEpoch = 0, topicPartitions, setErrors(transaction2Errors), supportedOperation)
    }

    def addTransactionsToVerifyRequestVersion(operationExpected: SupportedOperation): Unit = {
=======
      addPartitionsToTxnManager.verifyTransaction(transactionalId1, producerId1, producerEpoch = 0, topicPartitions, setErrors(transaction1Errors), transactionSupportedOperation)
      addPartitionsToTxnManager.verifyTransaction(transactionalId2, producerId2, producerEpoch = 0, topicPartitions, setErrors(transaction2Errors), transactionSupportedOperation)
    }

    def addTransactionsToVerifyRequestVersion(operationExpected: TransactionSupportedOperation): Unit = {
>>>>>>> 0971924e
      transaction1Errors.clear()
      transaction2Errors.clear()

      addPartitionsToTxnManager.verifyTransaction(transactionalId1, producerId1, producerEpoch = 0, topicPartitions, setErrors(transaction1Errors), operationExpected)
      addPartitionsToTxnManager.verifyTransaction(transactionalId2, producerId2, producerEpoch = 0, topicPartitions, setErrors(transaction2Errors), operationExpected)
    }

    val expectedAuthErrors = topicPartitions.map(_ -> Errors.SASL_AUTHENTICATION_FAILED).toMap
    addTransactionsToVerify()
    receiveResponse(authenticationErrorResponse)
    assertEquals(expectedAuthErrors, transaction1Errors)
    assertEquals(expectedAuthErrors, transaction2Errors)

    // On version mismatch we ignore errors and keep handling.
    val expectedVersionMismatchErrors = mutable.HashMap[TopicPartition, Errors]()
    addTransactionsToVerify()
    receiveResponse(versionMismatchResponse)
    assertEquals(expectedVersionMismatchErrors, transaction1Errors)
    assertEquals(expectedVersionMismatchErrors, transaction2Errors)

    val expectedDisconnectedErrors = topicPartitions.map(_ -> Errors.NETWORK_EXCEPTION).toMap
    addTransactionsToVerify()
    receiveResponse(disconnectedResponse)
    assertEquals(expectedDisconnectedErrors, transaction1Errors)
    assertEquals(expectedDisconnectedErrors, transaction2Errors)

    val expectedTopLevelErrors = topicPartitions.map(_ -> Errors.INVALID_TXN_STATE).toMap
    val topLevelErrorAddPartitionsResponse = new AddPartitionsToTxnResponse(new AddPartitionsToTxnResponseData().setErrorCode(Errors.CLUSTER_AUTHORIZATION_FAILED.code()))
    val topLevelErrorResponse = clientResponse(topLevelErrorAddPartitionsResponse)
    addTransactionsToVerify()
    receiveResponse(topLevelErrorResponse)
    assertEquals(expectedTopLevelErrors, transaction1Errors)
    assertEquals(expectedTopLevelErrors, transaction2Errors)

    val preConvertedTransaction1Errors = topicPartitions.map(_ -> Errors.PRODUCER_FENCED).toMap
    val expectedTransaction1Errors = topicPartitions.map(_ -> Errors.INVALID_PRODUCER_EPOCH).toMap
    val preConvertedTransaction2Errors = Map(new TopicPartition("foo", 1) -> Errors.NONE,
      new TopicPartition("foo", 2) -> Errors.INVALID_TXN_STATE,
      new TopicPartition("foo", 3) -> Errors.NONE)
    val expectedTransaction2Errors = Map(new TopicPartition("foo", 2) -> Errors.INVALID_TXN_STATE)

    val transaction1ErrorResponse = AddPartitionsToTxnResponse.resultForTransaction(transactionalId1, preConvertedTransaction1Errors.asJava)
    val transaction2ErrorResponse = AddPartitionsToTxnResponse.resultForTransaction(transactionalId2, preConvertedTransaction2Errors.asJava)
    val mixedErrorsAddPartitionsResponse = new AddPartitionsToTxnResponse(new AddPartitionsToTxnResponseData()
      .setResultsByTransaction(new AddPartitionsToTxnResultCollection(Seq(transaction1ErrorResponse, transaction2ErrorResponse).iterator.asJava)))
    val mixedErrorsResponse = clientResponse(mixedErrorsAddPartitionsResponse)

    addTransactionsToVerify()
    receiveResponse(mixedErrorsResponse)
    assertEquals(expectedTransaction1Errors, transaction1Errors)
    assertEquals(expectedTransaction2Errors, transaction2Errors)

<<<<<<< HEAD
    val preConvertedAbortableTransaction1Errors = topicPartitions.map(_ -> Errors.ABORTABLE_TRANSACTION).toMap
    val preConvertedAbortableTransaction2Errors = Map(new TopicPartition("foo", 1) -> Errors.NONE,
      new TopicPartition("foo", 2) -> Errors.ABORTABLE_TRANSACTION,
      new TopicPartition("foo", 3) -> Errors.NONE)
    val abortableTransaction1ErrorResponse = AddPartitionsToTxnResponse.resultForTransaction(transactionalId1, preConvertedAbortableTransaction1Errors.asJava)
    val abortableTransaction2ErrorResponse = AddPartitionsToTxnResponse.resultForTransaction(transactionalId2, preConvertedAbortableTransaction2Errors.asJava)
    val mixedErrorsAddPartitionsResponseAbortableError = new AddPartitionsToTxnResponse(new AddPartitionsToTxnResponseData()
      .setResultsByTransaction(new AddPartitionsToTxnResultCollection(Seq(abortableTransaction1ErrorResponse, abortableTransaction2ErrorResponse).iterator.asJava)))
    val mixedAbortableErrorsResponse = clientResponse(mixedErrorsAddPartitionsResponseAbortableError)

    val expectedAbortableTransaction1ErrorsLowerVersion = topicPartitions.map(_ -> Errors.INVALID_TXN_STATE).toMap
    val expectedAbortableTransaction2ErrorsLowerVersion = Map(new TopicPartition("foo", 2) -> Errors.INVALID_TXN_STATE)

    val expectedAbortableTransaction1ErrorsHigherVersion = topicPartitions.map(_ -> Errors.ABORTABLE_TRANSACTION).toMap
    val expectedAbortableTransaction2ErrorsHigherVersion = Map(new TopicPartition("foo", 2) -> Errors.ABORTABLE_TRANSACTION)

    addTransactionsToVerifyRequestVersion(defaultError)
    receiveResponse(mixedAbortableErrorsResponse)
    assertEquals(expectedAbortableTransaction1ErrorsLowerVersion, transaction1Errors)
    assertEquals(expectedAbortableTransaction2ErrorsLowerVersion, transaction2Errors)

    addTransactionsToVerifyRequestVersion(genericError)
    receiveResponse(mixedAbortableErrorsResponse)
    assertEquals(expectedAbortableTransaction1ErrorsHigherVersion, transaction1Errors)
    assertEquals(expectedAbortableTransaction2ErrorsHigherVersion, transaction2Errors)
=======
    val preConvertedTransactionAbortableErrorsTxn1 = topicPartitions.map(_ -> Errors.TRANSACTION_ABORTABLE).toMap
    val preConvertedTransactionAbortableErrorsTxn2 = Map(new TopicPartition("foo", 1) -> Errors.NONE,
      new TopicPartition("foo", 2) -> Errors.TRANSACTION_ABORTABLE,
      new TopicPartition("foo", 3) -> Errors.NONE)
    val transactionAbortableErrorResponseTxn1 = AddPartitionsToTxnResponse.resultForTransaction(transactionalId1, preConvertedTransactionAbortableErrorsTxn1.asJava)
    val transactionAbortableErrorResponseTxn2 = AddPartitionsToTxnResponse.resultForTransaction(transactionalId2, preConvertedTransactionAbortableErrorsTxn2.asJava)
    val mixedErrorsAddPartitionsResponseAbortableError = new AddPartitionsToTxnResponse(new AddPartitionsToTxnResponseData()
      .setResultsByTransaction(new AddPartitionsToTxnResultCollection(Seq(transactionAbortableErrorResponseTxn1, transactionAbortableErrorResponseTxn2).iterator.asJava)))
    val mixedAbortableErrorsResponse = clientResponse(mixedErrorsAddPartitionsResponseAbortableError)

    val expectedTransactionAbortableErrorsTxn1LowerVersion = topicPartitions.map(_ -> Errors.INVALID_TXN_STATE).toMap
    val expectedTransactionAbortableErrorsTxn2LowerVersion = Map(new TopicPartition("foo", 2) -> Errors.INVALID_TXN_STATE)

    val expectedTransactionAbortableErrorsTxn1HigherVersion = topicPartitions.map(_ -> Errors.TRANSACTION_ABORTABLE).toMap
    val expectedTransactionAbortableErrorsTxn2HigherVersion = Map(new TopicPartition("foo", 2) -> Errors.TRANSACTION_ABORTABLE)

    addTransactionsToVerifyRequestVersion(defaultError)
    receiveResponse(mixedAbortableErrorsResponse)
    assertEquals(expectedTransactionAbortableErrorsTxn1LowerVersion, transaction1Errors)
    assertEquals(expectedTransactionAbortableErrorsTxn2LowerVersion, transaction2Errors)

    addTransactionsToVerifyRequestVersion(genericError)
    receiveResponse(mixedAbortableErrorsResponse)
    assertEquals(expectedTransactionAbortableErrorsTxn1HigherVersion, transaction1Errors)
    assertEquals(expectedTransactionAbortableErrorsTxn2HigherVersion, transaction2Errors)
>>>>>>> 0971924e
  }

  @Test
  def testAddPartitionsToTxnManagerMetrics(): Unit = {
    val startTime = time.milliseconds()
    val transactionErrors = mutable.Map[TopicPartition, Errors]()

    var maxVerificationTime: Long = 0
    val mockVerificationFailureMeter = mock(classOf[Meter])
    val mockVerificationTime = mock(classOf[Histogram])

    when(partitionFor.apply(transactionalId1)).thenReturn(0)
    when(partitionFor.apply(transactionalId2)).thenReturn(1)
    mockTransactionStateMetadata(0, 0, Some(node0))
    mockTransactionStateMetadata(1, 1, Some(node1))

    // Update max verification time when we see a higher verification time.
    when(mockVerificationTime.update(anyLong())).thenAnswer { invocation =>
      val newTime = invocation.getArgument(0).asInstanceOf[Long]
      if (newTime > maxVerificationTime)
        maxVerificationTime = newTime
    }

    val mockMetricsGroupCtor = mockConstruction(classOf[KafkaMetricsGroup], (mock: KafkaMetricsGroup, context: Context) => {
      when(mock.newMeter(ArgumentMatchers.eq(AddPartitionsToTxnManager.VerificationFailureRateMetricName), anyString(), any(classOf[TimeUnit]))).thenReturn(mockVerificationFailureMeter)
      when(mock.newHistogram(ArgumentMatchers.eq(AddPartitionsToTxnManager.VerificationTimeMsMetricName))).thenReturn(mockVerificationTime)
    })

    val addPartitionsManagerWithMockedMetrics = new AddPartitionsToTxnManager(
      config,
      networkClient,
      metadataCache,
      partitionFor,
      time
    )

    try {
<<<<<<< HEAD
      addPartitionsManagerWithMockedMetrics.verifyTransaction(transactionalId1, producerId1, producerEpoch = 0, topicPartitions, setErrors(transactionErrors), supportedOperation)
      addPartitionsManagerWithMockedMetrics.verifyTransaction(transactionalId2, producerId2, producerEpoch = 0, topicPartitions, setErrors(transactionErrors), supportedOperation)
=======
      addPartitionsManagerWithMockedMetrics.verifyTransaction(transactionalId1, producerId1, producerEpoch = 0, topicPartitions, setErrors(transactionErrors), transactionSupportedOperation)
      addPartitionsManagerWithMockedMetrics.verifyTransaction(transactionalId2, producerId2, producerEpoch = 0, topicPartitions, setErrors(transactionErrors), transactionSupportedOperation)
>>>>>>> 0971924e

      time.sleep(100)

      val requestsAndHandlers = addPartitionsManagerWithMockedMetrics.generateRequests()
      var requestsHandled = 0

      requestsAndHandlers.forEach { requestAndCompletionHandler =>
        time.sleep(100)
        requestAndCompletionHandler.handler.onComplete(authenticationErrorResponse)
        requestsHandled += 1
        verify(mockVerificationTime, times(requestsHandled)).update(anyLong())
        assertEquals(maxVerificationTime, time.milliseconds() - startTime)
        verify(mockVerificationFailureMeter, times(requestsHandled)).mark(3) // since there are 3 partitions
      }

      // shutdown the manager so that metrics are removed.
      addPartitionsManagerWithMockedMetrics.shutdown()

      val mockMetricsGroup = mockMetricsGroupCtor.constructed.get(0)

      verify(mockMetricsGroup).newMeter(ArgumentMatchers.eq(AddPartitionsToTxnManager.VerificationFailureRateMetricName), anyString(), any(classOf[TimeUnit]))
      verify(mockMetricsGroup).newHistogram(ArgumentMatchers.eq(AddPartitionsToTxnManager.VerificationTimeMsMetricName))
      verify(mockMetricsGroup).removeMetric(AddPartitionsToTxnManager.VerificationFailureRateMetricName)
      verify(mockMetricsGroup).removeMetric(AddPartitionsToTxnManager.VerificationTimeMsMetricName)

      // assert that we have verified all invocations on the metrics group.
      verifyNoMoreInteractions(mockMetricsGroup)
    } finally {
      if (mockMetricsGroupCtor != null) {
        mockMetricsGroupCtor.close()
      }
      if (addPartitionsManagerWithMockedMetrics.isRunning) {
        addPartitionsManagerWithMockedMetrics.shutdown()
      }
    }
  }

  private def mockTransactionStateMetadata(partitionIndex: Int, leaderId: Int, leaderNode: Option[Node]): Unit = {
    when(metadataCache.getPartitionInfo(Topic.TRANSACTION_STATE_TOPIC_NAME, partitionIndex))
      .thenReturn(Some(
        new UpdateMetadataPartitionState()
          .setTopicName(Topic.TRANSACTION_STATE_TOPIC_NAME)
          .setPartitionIndex(partitionIndex)
          .setLeader(leaderId)))
    if (leaderId != MetadataResponse.NO_LEADER_ID) {
      when(metadataCache.getAliveBrokerNode(leaderId, config.interBrokerListenerName))
        .thenReturn(leaderNode)
    }
  }

  private def clientResponse(
    response: AbstractResponse,
    authException: AuthenticationException = null,
    mismatchException: UnsupportedVersionException = null,
    disconnected: Boolean = false
  ): ClientResponse = {
    new ClientResponse(null, null, null, 0, 0, disconnected, mismatchException, authException, response)
  }

  private def transactionData(
    transactionalId: String,
    producerId: Long,
    producerEpoch: Short = 0
  ): AddPartitionsToTxnTransaction = {
    new AddPartitionsToTxnTransaction()
      .setTransactionalId(transactionalId)
      .setProducerId(producerId)
      .setProducerEpoch(producerEpoch)
      .setVerifyOnly(true)
      .setTopics(new AddPartitionsToTxnTopicCollection(
        Seq(new AddPartitionsToTxnTopic()
          .setName(topic)
          .setPartitions(Seq[Integer](1, 2, 3).asJava)).iterator.asJava))
  }

  private def receiveResponse(response: ClientResponse): Unit = {
    addPartitionsToTxnManager.generateRequests().asScala.head.handler.onComplete(response)
  }

  private def verifyRequest(
    expectedDestination: Node,
    transactionalId: String,
    producerId: Long,
    requestAndHandler: RequestAndCompletionHandler
  ): Unit = {
    assertEquals(time.milliseconds(), requestAndHandler.creationTimeMs)
    assertEquals(expectedDestination, requestAndHandler.destination)
    assertEquals(
      AddPartitionsToTxnRequest.Builder.forBroker(
        new AddPartitionsToTxnTransactionCollection(
          Seq(transactionData(transactionalId, producerId)).iterator.asJava
        )
      ).data,
      requestAndHandler.request.asInstanceOf[AddPartitionsToTxnRequest.Builder].data
    )
  }
}<|MERGE_RESOLUTION|>--- conflicted
+++ resolved
@@ -71,11 +71,7 @@
   private val authenticationErrorResponse = clientResponse(null, authException = new SaslAuthenticationException(""))
   private val versionMismatchResponse = clientResponse(null, mismatchException = new UnsupportedVersionException(""))
   private val disconnectedResponse = clientResponse(null, disconnected = true)
-<<<<<<< HEAD
-  private val supportedOperation = genericError
-=======
   private val transactionSupportedOperation = genericError
->>>>>>> 0971924e
 
   private val config = KafkaConfig.fromProps(TestUtils.createBrokerConfig(1, "localhost:2181"))
 
@@ -111,15 +107,9 @@
     val transaction2Errors = mutable.Map[TopicPartition, Errors]()
     val transaction3Errors = mutable.Map[TopicPartition, Errors]()
 
-<<<<<<< HEAD
-    addPartitionsToTxnManager.verifyTransaction(transactionalId1, producerId1, producerEpoch = 0, topicPartitions, setErrors(transaction1Errors), supportedOperation)
-    addPartitionsToTxnManager.verifyTransaction(transactionalId2, producerId2, producerEpoch = 0, topicPartitions, setErrors(transaction2Errors), supportedOperation)
-    addPartitionsToTxnManager.verifyTransaction(transactionalId3, producerId3, producerEpoch = 0, topicPartitions, setErrors(transaction3Errors), supportedOperation)
-=======
     addPartitionsToTxnManager.verifyTransaction(transactionalId1, producerId1, producerEpoch = 0, topicPartitions, setErrors(transaction1Errors), transactionSupportedOperation)
     addPartitionsToTxnManager.verifyTransaction(transactionalId2, producerId2, producerEpoch = 0, topicPartitions, setErrors(transaction2Errors), transactionSupportedOperation)
     addPartitionsToTxnManager.verifyTransaction(transactionalId3, producerId3, producerEpoch = 0, topicPartitions, setErrors(transaction3Errors), transactionSupportedOperation)
->>>>>>> 0971924e
 
     // We will try to add transaction1 3 more times (retries). One will have the same epoch, one will have a newer epoch, and one will have an older epoch than the new one we just added.
     val transaction1RetryWithSameEpochErrors = mutable.Map[TopicPartition, Errors]()
@@ -127,29 +117,17 @@
     val transaction1RetryWithOldEpochErrors = mutable.Map[TopicPartition, Errors]()
 
     // Trying to add more transactional data for the same transactional ID, producer ID, and epoch should simply replace the old data and send a retriable response.
-<<<<<<< HEAD
-    addPartitionsToTxnManager.verifyTransaction(transactionalId1, producerId1, producerEpoch = 0, topicPartitions, setErrors(transaction1RetryWithSameEpochErrors), supportedOperation)
-=======
     addPartitionsToTxnManager.verifyTransaction(transactionalId1, producerId1, producerEpoch = 0, topicPartitions, setErrors(transaction1RetryWithSameEpochErrors), transactionSupportedOperation)
->>>>>>> 0971924e
     val expectedNetworkErrors = topicPartitions.map(_ -> Errors.NETWORK_EXCEPTION).toMap
     assertEquals(expectedNetworkErrors, transaction1Errors)
 
     // Trying to add more transactional data for the same transactional ID and producer ID, but new epoch should replace the old data and send an error response for it.
-<<<<<<< HEAD
-    addPartitionsToTxnManager.verifyTransaction(transactionalId1, producerId1, producerEpoch = 1, topicPartitions, setErrors(transaction1RetryWithNewerEpochErrors), supportedOperation)
-=======
     addPartitionsToTxnManager.verifyTransaction(transactionalId1, producerId1, producerEpoch = 1, topicPartitions, setErrors(transaction1RetryWithNewerEpochErrors), transactionSupportedOperation)
->>>>>>> 0971924e
     val expectedEpochErrors = topicPartitions.map(_ -> Errors.INVALID_PRODUCER_EPOCH).toMap
     assertEquals(expectedEpochErrors, transaction1RetryWithSameEpochErrors)
 
     // Trying to add more transactional data for the same transactional ID and producer ID, but an older epoch should immediately return with error and keep the old data queued to send.
-<<<<<<< HEAD
-    addPartitionsToTxnManager.verifyTransaction(transactionalId1, producerId1, producerEpoch = 0, topicPartitions, setErrors(transaction1RetryWithOldEpochErrors), supportedOperation)
-=======
     addPartitionsToTxnManager.verifyTransaction(transactionalId1, producerId1, producerEpoch = 0, topicPartitions, setErrors(transaction1RetryWithOldEpochErrors), transactionSupportedOperation)
->>>>>>> 0971924e
     assertEquals(expectedEpochErrors, transaction1RetryWithOldEpochErrors)
 
     val requestsAndHandlers = addPartitionsToTxnManager.generateRequests().asScala
@@ -182,13 +160,8 @@
 
     val transactionErrors = mutable.Map[TopicPartition, Errors]()
 
-<<<<<<< HEAD
-    addPartitionsToTxnManager.verifyTransaction(transactionalId1, producerId1, producerEpoch = 0, topicPartitions, setErrors(transactionErrors), supportedOperation)
-    addPartitionsToTxnManager.verifyTransaction(transactionalId2, producerId2, producerEpoch = 0, topicPartitions, setErrors(transactionErrors), supportedOperation)
-=======
     addPartitionsToTxnManager.verifyTransaction(transactionalId1, producerId1, producerEpoch = 0, topicPartitions, setErrors(transactionErrors), transactionSupportedOperation)
     addPartitionsToTxnManager.verifyTransaction(transactionalId2, producerId2, producerEpoch = 0, topicPartitions, setErrors(transactionErrors), transactionSupportedOperation)
->>>>>>> 0971924e
 
     val requestsAndHandlers = addPartitionsToTxnManager.generateRequests().asScala
     assertEquals(2, requestsAndHandlers.size)
@@ -201,13 +174,8 @@
       }
     }
 
-<<<<<<< HEAD
-    addPartitionsToTxnManager.verifyTransaction(transactionalId2, producerId2, producerEpoch = 0, topicPartitions, setErrors(transactionErrors), supportedOperation)
-    addPartitionsToTxnManager.verifyTransaction(transactionalId3, producerId3, producerEpoch = 0, topicPartitions, setErrors(transactionErrors), supportedOperation)
-=======
     addPartitionsToTxnManager.verifyTransaction(transactionalId2, producerId2, producerEpoch = 0, topicPartitions, setErrors(transactionErrors), transactionSupportedOperation)
     addPartitionsToTxnManager.verifyTransaction(transactionalId3, producerId3, producerEpoch = 0, topicPartitions, setErrors(transactionErrors), transactionSupportedOperation)
->>>>>>> 0971924e
 
     // Test creationTimeMs increases too.
     time.sleep(10)
@@ -241,11 +209,7 @@
         producerEpoch = 0,
         topicPartitions,
         setErrors(errors),
-<<<<<<< HEAD
-        supportedOperation
-=======
         transactionSupportedOperation
->>>>>>> 0971924e
       )
 
       assertEquals(topicPartitions.map(tp => tp -> Errors.COORDINATOR_NOT_AVAILABLE).toMap, errors)
@@ -278,19 +242,11 @@
       transaction1Errors.clear()
       transaction2Errors.clear()
 
-<<<<<<< HEAD
-      addPartitionsToTxnManager.verifyTransaction(transactionalId1, producerId1, producerEpoch = 0, topicPartitions, setErrors(transaction1Errors), supportedOperation)
-      addPartitionsToTxnManager.verifyTransaction(transactionalId2, producerId2, producerEpoch = 0, topicPartitions, setErrors(transaction2Errors), supportedOperation)
-    }
-
-    def addTransactionsToVerifyRequestVersion(operationExpected: SupportedOperation): Unit = {
-=======
       addPartitionsToTxnManager.verifyTransaction(transactionalId1, producerId1, producerEpoch = 0, topicPartitions, setErrors(transaction1Errors), transactionSupportedOperation)
       addPartitionsToTxnManager.verifyTransaction(transactionalId2, producerId2, producerEpoch = 0, topicPartitions, setErrors(transaction2Errors), transactionSupportedOperation)
     }
 
     def addTransactionsToVerifyRequestVersion(operationExpected: TransactionSupportedOperation): Unit = {
->>>>>>> 0971924e
       transaction1Errors.clear()
       transaction2Errors.clear()
 
@@ -343,33 +299,6 @@
     assertEquals(expectedTransaction1Errors, transaction1Errors)
     assertEquals(expectedTransaction2Errors, transaction2Errors)
 
-<<<<<<< HEAD
-    val preConvertedAbortableTransaction1Errors = topicPartitions.map(_ -> Errors.ABORTABLE_TRANSACTION).toMap
-    val preConvertedAbortableTransaction2Errors = Map(new TopicPartition("foo", 1) -> Errors.NONE,
-      new TopicPartition("foo", 2) -> Errors.ABORTABLE_TRANSACTION,
-      new TopicPartition("foo", 3) -> Errors.NONE)
-    val abortableTransaction1ErrorResponse = AddPartitionsToTxnResponse.resultForTransaction(transactionalId1, preConvertedAbortableTransaction1Errors.asJava)
-    val abortableTransaction2ErrorResponse = AddPartitionsToTxnResponse.resultForTransaction(transactionalId2, preConvertedAbortableTransaction2Errors.asJava)
-    val mixedErrorsAddPartitionsResponseAbortableError = new AddPartitionsToTxnResponse(new AddPartitionsToTxnResponseData()
-      .setResultsByTransaction(new AddPartitionsToTxnResultCollection(Seq(abortableTransaction1ErrorResponse, abortableTransaction2ErrorResponse).iterator.asJava)))
-    val mixedAbortableErrorsResponse = clientResponse(mixedErrorsAddPartitionsResponseAbortableError)
-
-    val expectedAbortableTransaction1ErrorsLowerVersion = topicPartitions.map(_ -> Errors.INVALID_TXN_STATE).toMap
-    val expectedAbortableTransaction2ErrorsLowerVersion = Map(new TopicPartition("foo", 2) -> Errors.INVALID_TXN_STATE)
-
-    val expectedAbortableTransaction1ErrorsHigherVersion = topicPartitions.map(_ -> Errors.ABORTABLE_TRANSACTION).toMap
-    val expectedAbortableTransaction2ErrorsHigherVersion = Map(new TopicPartition("foo", 2) -> Errors.ABORTABLE_TRANSACTION)
-
-    addTransactionsToVerifyRequestVersion(defaultError)
-    receiveResponse(mixedAbortableErrorsResponse)
-    assertEquals(expectedAbortableTransaction1ErrorsLowerVersion, transaction1Errors)
-    assertEquals(expectedAbortableTransaction2ErrorsLowerVersion, transaction2Errors)
-
-    addTransactionsToVerifyRequestVersion(genericError)
-    receiveResponse(mixedAbortableErrorsResponse)
-    assertEquals(expectedAbortableTransaction1ErrorsHigherVersion, transaction1Errors)
-    assertEquals(expectedAbortableTransaction2ErrorsHigherVersion, transaction2Errors)
-=======
     val preConvertedTransactionAbortableErrorsTxn1 = topicPartitions.map(_ -> Errors.TRANSACTION_ABORTABLE).toMap
     val preConvertedTransactionAbortableErrorsTxn2 = Map(new TopicPartition("foo", 1) -> Errors.NONE,
       new TopicPartition("foo", 2) -> Errors.TRANSACTION_ABORTABLE,
@@ -395,7 +324,6 @@
     receiveResponse(mixedAbortableErrorsResponse)
     assertEquals(expectedTransactionAbortableErrorsTxn1HigherVersion, transaction1Errors)
     assertEquals(expectedTransactionAbortableErrorsTxn2HigherVersion, transaction2Errors)
->>>>>>> 0971924e
   }
 
   @Test
@@ -433,13 +361,8 @@
     )
 
     try {
-<<<<<<< HEAD
-      addPartitionsManagerWithMockedMetrics.verifyTransaction(transactionalId1, producerId1, producerEpoch = 0, topicPartitions, setErrors(transactionErrors), supportedOperation)
-      addPartitionsManagerWithMockedMetrics.verifyTransaction(transactionalId2, producerId2, producerEpoch = 0, topicPartitions, setErrors(transactionErrors), supportedOperation)
-=======
       addPartitionsManagerWithMockedMetrics.verifyTransaction(transactionalId1, producerId1, producerEpoch = 0, topicPartitions, setErrors(transactionErrors), transactionSupportedOperation)
       addPartitionsManagerWithMockedMetrics.verifyTransaction(transactionalId2, producerId2, producerEpoch = 0, topicPartitions, setErrors(transactionErrors), transactionSupportedOperation)
->>>>>>> 0971924e
 
       time.sleep(100)
 
