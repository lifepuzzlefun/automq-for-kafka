--- conflicted
+++ resolved
@@ -264,11 +264,7 @@
   def testReconfigurableValidation(): Unit = {
     val origProps = TestUtils.createBrokerConfig(0, TestUtils.MockZkConnect, port = 8181)
     val config = KafkaConfig(origProps)
-<<<<<<< HEAD
-    val invalidReconfigurableProps = Set(CleanerConfig.LOG_CLEANER_THREADS_PROP, KafkaConfig.BrokerIdProp, "some.prop")
-=======
     val invalidReconfigurableProps = Set(CleanerConfig.LOG_CLEANER_THREADS_PROP, ServerConfigs.BROKER_ID_CONFIG, "some.prop")
->>>>>>> 0971924e
     val validReconfigurableProps = Set(CleanerConfig.LOG_CLEANER_THREADS_PROP, CleanerConfig.LOG_CLEANER_DEDUPE_BUFFER_SIZE_PROP, "some.prop")
 
     def createReconfigurable(configs: Set[String]) = new Reconfigurable {
