/*
 * Licensed to the Apache Software Foundation (ASF) under one or more
 * contributor license agreements. See the NOTICE file distributed with
 * this work for additional information regarding copyright ownership.
 * The ASF licenses this file to You under the Apache License, Version 2.0
 * (the "License"); you may not use this file except in compliance with
 * the License. You may obtain a copy of the License at
 *
 *    http://www.apache.org/licenses/LICENSE-2.0
 *
 * Unless required by applicable law or agreed to in writing, software
 * distributed under the License is distributed on an "AS IS" BASIS,
 * WITHOUT WARRANTIES OR CONDITIONS OF ANY KIND, either express or implied.
 * See the License for the specific language governing permissions and
 * limitations under the License.
 */

package kafka.server

import kafka.log.UnifiedLog
import kafka.network.SocketServer
import kafka.server.IntegrationTestUtils.connectAndReceive
import kafka.testkit.{KafkaClusterTestKit, TestKitNodes}
import kafka.utils.TestUtils
import org.apache.commons.io.FileUtils
import org.apache.kafka.clients.admin.AlterConfigOp.OpType
import org.apache.kafka.clients.admin._
import org.apache.kafka.common.acl.{AclBinding, AclBindingFilter}
import org.apache.kafka.common.config.{ConfigException, ConfigResource}
import org.apache.kafka.common.config.ConfigResource.Type
<<<<<<< HEAD
import org.apache.kafka.common.errors.{InvalidPartitionsException,PolicyViolationException, UnsupportedVersionException}
=======
import org.apache.kafka.common.errors.{InvalidPartitionsException, PolicyViolationException, UnsupportedVersionException}
>>>>>>> 0971924e
import org.apache.kafka.common.message.DescribeClusterRequestData
import org.apache.kafka.common.metadata.{ConfigRecord, FeatureLevelRecord}
import org.apache.kafka.common.metrics.Metrics
import org.apache.kafka.common.network.ListenerName
import org.apache.kafka.common.protocol.Errors._
import org.apache.kafka.common.quota.ClientQuotaAlteration.Op
import org.apache.kafka.common.quota.{ClientQuotaAlteration, ClientQuotaEntity, ClientQuotaFilter, ClientQuotaFilterComponent}
import org.apache.kafka.common.requests.{ApiError, DescribeClusterRequest, DescribeClusterResponse}
import org.apache.kafka.common.security.auth.KafkaPrincipal
import org.apache.kafka.common.{Cluster, Endpoint, Reconfigurable, TopicPartition, TopicPartitionInfo}
import org.apache.kafka.controller.{QuorumController, QuorumControllerIntegrationTestUtils}
import org.apache.kafka.image.ClusterImage
import org.apache.kafka.metadata.BrokerState
import org.apache.kafka.metadata.bootstrap.BootstrapMetadata
import org.apache.kafka.network.SocketServerConfigs
import org.apache.kafka.server.authorizer._
import org.apache.kafka.server.common.{ApiMessageAndVersion, MetadataVersion}
import org.apache.kafka.server.config.KRaftConfigs
import org.apache.kafka.server.log.remote.storage.RemoteLogManagerConfig
import org.apache.kafka.server.quota
import org.apache.kafka.server.quota.{ClientQuotaCallback, ClientQuotaType}
import org.junit.jupiter.api.Assertions._
import org.junit.jupiter.api.{Tag, Test, Timeout}
import org.junit.jupiter.params.ParameterizedTest
import org.junit.jupiter.params.provider.ValueSource
import org.slf4j.LoggerFactory

import java.io.File
import java.nio.charset.StandardCharsets
import java.nio.file.{FileSystems, Files, Path}
import java.{lang, util}
import java.util.concurrent.{CompletableFuture, CompletionStage, ExecutionException, TimeUnit}
import java.util.concurrent.atomic.AtomicInteger
import java.util.{Collections, Optional, OptionalLong, Properties}
import scala.annotation.nowarn
import scala.collection.mutable
import scala.concurrent.duration.{FiniteDuration, MILLISECONDS, SECONDS}
import scala.jdk.CollectionConverters._

@Timeout(120)
@Tag("integration")
class KRaftClusterTest {
  val log = LoggerFactory.getLogger(classOf[KRaftClusterTest])
  val log2 = LoggerFactory.getLogger(classOf[KRaftClusterTest].getCanonicalName + "2")

  @Test
  def testCreateClusterAndClose(): Unit = {
    val cluster = new KafkaClusterTestKit.Builder(
      new TestKitNodes.Builder().
        setNumBrokerNodes(1).
        setNumControllerNodes(1).build()).build()
    try {
      cluster.format()
      cluster.startup()
    } finally {
      cluster.close()
    }
  }

  @Test
  def testCreateClusterAndRestartBrokerNode(): Unit = {
    val cluster = new KafkaClusterTestKit.Builder(
      new TestKitNodes.Builder().
        setNumBrokerNodes(1).
        setNumControllerNodes(1).build()).build()
    try {
      cluster.format()
      cluster.startup()
      val broker = cluster.brokers().values().iterator().next()
      broker.shutdown()
      broker.startup()
    } finally {
      cluster.close()
    }
  }

  @Test
  def testCreateClusterAndRestartControllerNode(): Unit = {
    val cluster = new KafkaClusterTestKit.Builder(
      new TestKitNodes.Builder().
        setNumBrokerNodes(1).
        setNumControllerNodes(3).build()).build()
    try {
      cluster.format()
      cluster.startup()
      val controller = cluster.controllers().values().iterator().asScala.filter(_.controller.isActive).next()
      val port = controller.socketServer.boundPort(controller.config.controllerListeners.head.listenerName)

      // shutdown active controller
      controller.shutdown()
      // Rewrite The `listeners` config to avoid controller socket server init using different port
      val config = controller.sharedServer.controllerConfig.props
      config.asInstanceOf[util.HashMap[String,String]].put(SocketServerConfigs.LISTENERS_CONFIG, s"CONTROLLER://localhost:$port")
      controller.sharedServer.controllerConfig.updateCurrentConfig(new KafkaConfig(config))
      //  metrics will be set to null when closing a controller, so we should recreate it for testing
      controller.sharedServer.metrics = new Metrics()

      // restart controller
      controller.startup()
      TestUtils.waitUntilTrue(() => cluster.controllers().values().iterator().asScala.exists(_.controller.isActive), "Timeout waiting for new controller election")
    } finally {
      cluster.close()
    }
  }

  @Test
  def testCreateClusterAndWaitForBrokerInRunningState(): Unit = {
    val cluster = new KafkaClusterTestKit.Builder(
      new TestKitNodes.Builder().
        setNumBrokerNodes(1).
        setNumControllerNodes(1).build()).build()
    try {
      cluster.format()
      cluster.startup()
      TestUtils.waitUntilTrue(() => cluster.brokers().get(0).brokerState == BrokerState.RUNNING,
        "Broker never made it to RUNNING state.")
      TestUtils.waitUntilTrue(() => cluster.raftManagers().get(0).client.leaderAndEpoch().leaderId.isPresent,
        "RaftManager was not initialized.")
      val admin = Admin.create(cluster.clientProperties())
      try {
        assertEquals(cluster.nodes().clusterId().toString,
          admin.describeCluster().clusterId().get())
      } finally {
        admin.close()
      }
    } finally {
      cluster.close()
    }
  }

  @Test
  def testCreateClusterAndCreateListDeleteTopic(): Unit = {
    val cluster = new KafkaClusterTestKit.Builder(
      new TestKitNodes.Builder().
        setNumBrokerNodes(3).
        setNumControllerNodes(3).build()).build()
    try {
      cluster.format()
      cluster.startup()
      cluster.waitForReadyBrokers()
      TestUtils.waitUntilTrue(() => cluster.brokers().get(0).brokerState == BrokerState.RUNNING,
        "Broker never made it to RUNNING state.")
      TestUtils.waitUntilTrue(() => cluster.raftManagers().get(0).client.leaderAndEpoch().leaderId.isPresent,
        "RaftManager was not initialized.")

      val admin = Admin.create(cluster.clientProperties())
      try {
        // Create a test topic
        val newTopic = Collections.singletonList(new NewTopic("test-topic", 1, 3.toShort))
        val createTopicResult = admin.createTopics(newTopic)
        createTopicResult.all().get()
        waitForTopicListing(admin, Seq("test-topic"), Seq())

        // Delete topic
        val deleteResult = admin.deleteTopics(Collections.singletonList("test-topic"))
        deleteResult.all().get()

        // List again
        waitForTopicListing(admin, Seq(), Seq("test-topic"))
      } finally {
        admin.close()
      }
    } finally {
      cluster.close()
    }
  }

  @Test
  def testCreateClusterAndCreateAndManyTopics(): Unit = {
    val cluster = new KafkaClusterTestKit.Builder(
      new TestKitNodes.Builder().
        setNumBrokerNodes(3).
        setNumControllerNodes(3).build()).build()
    try {
      cluster.format()
      cluster.startup()
      cluster.waitForReadyBrokers()
      TestUtils.waitUntilTrue(() => cluster.brokers().get(0).brokerState == BrokerState.RUNNING,
        "Broker never made it to RUNNING state.")
      TestUtils.waitUntilTrue(() => cluster.raftManagers().get(0).client.leaderAndEpoch().leaderId.isPresent,
        "RaftManager was not initialized.")
      val admin = Admin.create(cluster.clientProperties())
      try {
        // Create many topics
        val newTopic = new util.ArrayList[NewTopic]()
        newTopic.add(new NewTopic("test-topic-1", 2, 3.toShort))
        newTopic.add(new NewTopic("test-topic-2", 2, 3.toShort))
        newTopic.add(new NewTopic("test-topic-3", 2, 3.toShort))
        val createTopicResult = admin.createTopics(newTopic)
        createTopicResult.all().get()

        // List created topics
        waitForTopicListing(admin, Seq("test-topic-1", "test-topic-2", "test-topic-3"), Seq())
      } finally {
        admin.close()
      }
    } finally {
      cluster.close()
    }
  }

  @Test
  def testClientQuotas(): Unit = {
    val cluster = new KafkaClusterTestKit.Builder(
      new TestKitNodes.Builder().
        setNumBrokerNodes(1).
        setNumControllerNodes(1).build()).build()
    try {
      cluster.format()
      cluster.startup()
      TestUtils.waitUntilTrue(() => cluster.brokers().get(0).brokerState == BrokerState.RUNNING,
        "Broker never made it to RUNNING state.")
      val admin = Admin.create(cluster.clientProperties())
      try {
        val entity = new ClientQuotaEntity(Map("user" -> "testkit").asJava)
        var filter = ClientQuotaFilter.containsOnly(
          List(ClientQuotaFilterComponent.ofEntity("user", "testkit")).asJava)

        def alterThenDescribe(entity: ClientQuotaEntity,
                              quotas: Seq[ClientQuotaAlteration.Op],
                              filter: ClientQuotaFilter,
                              expectCount: Int): util.Map[ClientQuotaEntity, util.Map[String, lang.Double]] = {
          val alterResult = admin.alterClientQuotas(Seq(new ClientQuotaAlteration(entity, quotas.asJava)).asJava)
          try {
            alterResult.all().get()
          } catch {
            case t: Throwable => fail("AlterClientQuotas request failed", t)
          }

          def describeOrFail(filter: ClientQuotaFilter): util.Map[ClientQuotaEntity, util.Map[String, lang.Double]] = {
            try {
              admin.describeClientQuotas(filter).entities().get()
            } catch {
              case t: Throwable => fail("DescribeClientQuotas request failed", t)
            }
          }

          val (describeResult, ok) = TestUtils.computeUntilTrue(describeOrFail(filter)) {
            results => results.getOrDefault(entity, util.Collections.emptyMap[String, lang.Double]()).size() == expectCount
          }
          assertTrue(ok, "Broker never saw new client quotas")
          describeResult
        }

        var describeResult = alterThenDescribe(entity,
          Seq(new ClientQuotaAlteration.Op("request_percentage", 0.99)), filter, 1)
        assertEquals(0.99, describeResult.get(entity).get("request_percentage"), 1e-6)

        describeResult = alterThenDescribe(entity, Seq(
          new ClientQuotaAlteration.Op("request_percentage", 0.97),
          new ClientQuotaAlteration.Op("producer_byte_rate", 10000),
          new ClientQuotaAlteration.Op("consumer_byte_rate", 10001)
        ), filter, 3)
        assertEquals(0.97, describeResult.get(entity).get("request_percentage"), 1e-6)
        assertEquals(10000.0, describeResult.get(entity).get("producer_byte_rate"), 1e-6)
        assertEquals(10001.0, describeResult.get(entity).get("consumer_byte_rate"), 1e-6)

        describeResult = alterThenDescribe(entity, Seq(
          new ClientQuotaAlteration.Op("request_percentage", 0.95),
          new ClientQuotaAlteration.Op("producer_byte_rate", null),
          new ClientQuotaAlteration.Op("consumer_byte_rate", null)
        ), filter, 1)
        assertEquals(0.95, describeResult.get(entity).get("request_percentage"), 1e-6)

        describeResult = alterThenDescribe(entity, Seq(
          new ClientQuotaAlteration.Op("request_percentage", null)), filter, 0)

        describeResult = alterThenDescribe(entity,
          Seq(new ClientQuotaAlteration.Op("producer_byte_rate", 9999)), filter, 1)
        assertEquals(9999.0, describeResult.get(entity).get("producer_byte_rate"), 1e-6)

        // Add another quota for a different entity with same user part
        val entity2 = new ClientQuotaEntity(Map("user" -> "testkit", "client-id" -> "some-client").asJava)
        filter = ClientQuotaFilter.containsOnly(
          List(
            ClientQuotaFilterComponent.ofEntity("user", "testkit"),
            ClientQuotaFilterComponent.ofEntity("client-id", "some-client"),
          ).asJava)
        describeResult = alterThenDescribe(entity2,
          Seq(new ClientQuotaAlteration.Op("producer_byte_rate", 9998)), filter, 1)
        assertEquals(9998.0, describeResult.get(entity2).get("producer_byte_rate"), 1e-6)

        // non-strict match
        filter = ClientQuotaFilter.contains(
          List(ClientQuotaFilterComponent.ofEntity("user", "testkit")).asJava)

        TestUtils.tryUntilNoAssertionError() {
          val results = admin.describeClientQuotas(filter).entities().get()
          assertEquals(2, results.size(), "Broker did not see two client quotas")
          assertEquals(9999.0, results.get(entity).get("producer_byte_rate"), 1e-6)
          assertEquals(9998.0, results.get(entity2).get("producer_byte_rate"), 1e-6)
        }
      } finally {
        admin.close()
      }
    } finally {
      cluster.close()
    }
  }

  def setConsumerByteRate(
    admin: Admin,
    entity: ClientQuotaEntity,
    value: Long
  ): Unit = {
    admin.alterClientQuotas(Collections.singletonList(
      new ClientQuotaAlteration(entity, Collections.singletonList(
        new Op("consumer_byte_rate", value.doubleValue()))))).
        all().get()
  }

  def getConsumerByteRates(admin: Admin): Map[ClientQuotaEntity, Long] = {
    val allFilter = ClientQuotaFilter.contains(Collections.emptyList())
    val results = new util.HashMap[ClientQuotaEntity, Long]
    admin.describeClientQuotas(allFilter).entities().get().forEach {
      case (entity, entityMap) =>
        Option(entityMap.get("consumer_byte_rate")).foreach(value => results.put(entity, value.longValue()))
    }
    results.asScala.toMap
  }

  @Test
  def testDefaultClientQuotas(): Unit = {
    val cluster = new KafkaClusterTestKit.Builder(
      new TestKitNodes.Builder().
        setNumBrokerNodes(1).
        setNumControllerNodes(1).build()).build()
    try {
      cluster.format()
      cluster.startup()
      TestUtils.waitUntilTrue(() => cluster.brokers().get(0).brokerState == BrokerState.RUNNING,
        "Broker never made it to RUNNING state.")
      val admin = Admin.create(cluster.clientProperties())
      try {
        val defaultUser = new ClientQuotaEntity(Collections.singletonMap[String, String]("user", null))
        val bobUser = new ClientQuotaEntity(Collections.singletonMap[String, String]("user", "bob"))
        TestUtils.retry(30000) {
          assertEquals(Map(), getConsumerByteRates(admin))
        }
        setConsumerByteRate(admin, defaultUser, 100L)
        TestUtils.retry(30000) {
          assertEquals(Map(
              defaultUser -> 100L
            ), getConsumerByteRates(admin))
        }
        setConsumerByteRate(admin, bobUser, 1000L)
        TestUtils.retry(30000) {
          assertEquals(Map(
            defaultUser -> 100L,
            bobUser -> 1000L
          ), getConsumerByteRates(admin))
        }
      } finally {
        admin.close()
      }
    } finally {
      cluster.close()
    }
  }

  @Test
  def testCreateClusterWithAdvertisedPortZero(): Unit = {
    val brokerPropertyOverrides: util.Map[Integer, util.Map[String, String]] = new util.HashMap[Integer, util.Map[String, String]]()
    Seq.range(0, 3).asJava.forEach(brokerId => {
      val props = new util.HashMap[String, String]()
      props.put(SocketServerConfigs.LISTENERS_CONFIG, "EXTERNAL://localhost:0")
      props.put(SocketServerConfigs.ADVERTISED_LISTENERS_CONFIG, "EXTERNAL://localhost:0")
      brokerPropertyOverrides.put(brokerId, props)
    })

    val nodes = new TestKitNodes.Builder()
      .setNumControllerNodes(1)
      .setNumBrokerNodes(3)
      .setPerServerProperties(brokerPropertyOverrides)
      .build()

    doOnStartedKafkaCluster(nodes) { implicit cluster =>
      sendDescribeClusterRequestToBoundPortUntilAllBrokersPropagated(cluster.nodes.externalListenerName, (15L, SECONDS))
        .nodes.values.forEach { broker =>
          assertEquals("localhost", broker.host,
            "Did not advertise configured advertised host")
          assertEquals(cluster.brokers.get(broker.id).socketServer.boundPort(cluster.nodes.externalListenerName), broker.port,
            "Did not advertise bound socket port")
        }
    }
  }

  @Test
  def testCreateClusterWithAdvertisedHostAndPortDifferentFromSocketServer(): Unit = {
    val brokerPropertyOverrides: util.Map[Integer, util.Map[String, String]] = new util.HashMap[Integer, util.Map[String, String]]()
    Seq.range(0, 3).asJava.forEach(brokerId => {
      val props = new util.HashMap[String, String]()
      props.put(SocketServerConfigs.LISTENERS_CONFIG, "EXTERNAL://localhost:0")
      props.put(SocketServerConfigs.ADVERTISED_LISTENERS_CONFIG, s"EXTERNAL://advertised-host-$brokerId:${brokerId + 100}")
      brokerPropertyOverrides.put(brokerId, props)
    })

    val nodes = new TestKitNodes.Builder()
      .setNumControllerNodes(1)
      .setNumBrokerNodes(3)
      .setNumDisksPerBroker(1)
      .setPerServerProperties(brokerPropertyOverrides)
      .build()

    doOnStartedKafkaCluster(nodes) { implicit cluster =>
      sendDescribeClusterRequestToBoundPortUntilAllBrokersPropagated(cluster.nodes.externalListenerName, (15L, SECONDS))
        .nodes.values.forEach { broker =>
          assertEquals(s"advertised-host-${broker.id}", broker.host, "Did not advertise configured advertised host")
          assertEquals(broker.id + 100, broker.port, "Did not advertise configured advertised port")
        }
    }
  }

  @Test
  def testCreateClusterInvalidMetadataVersion(): Unit = {
    assertEquals("Bootstrap metadata.version before 3.3-IV0 are not supported. Can't load " +
      "metadata from testkit", assertThrows(classOf[RuntimeException], () => {
        new KafkaClusterTestKit.Builder(
          new TestKitNodes.Builder().
            setBootstrapMetadataVersion(MetadataVersion.IBP_2_7_IV0).
            setNumBrokerNodes(1).
            setNumControllerNodes(1).build()).build()
    }).getMessage)
  }

  private def doOnStartedKafkaCluster(nodes: TestKitNodes)
                                     (action: KafkaClusterTestKit => Unit): Unit = {
    val cluster = new KafkaClusterTestKit.Builder(nodes).build()
    try {
      cluster.format()
      cluster.startup()
      action(cluster)
    } finally {
      cluster.close()
    }
  }

  private def sendDescribeClusterRequestToBoundPortUntilAllBrokersPropagated(listenerName: ListenerName,
                                                                             waitTime: FiniteDuration)
                                                                            (implicit cluster: KafkaClusterTestKit): DescribeClusterResponse = {
    val startTime = System.currentTimeMillis
    val runningBrokerServers = waitForRunningBrokers(1, waitTime)
    val remainingWaitTime = waitTime - (System.currentTimeMillis - startTime, MILLISECONDS)
    sendDescribeClusterRequestToBoundPortUntilBrokersPropagated(
      runningBrokerServers.head, listenerName,
      cluster.nodes.brokerNodes.size, remainingWaitTime)
  }

  private def waitForRunningBrokers(count: Int, waitTime: FiniteDuration)
                                   (implicit cluster: KafkaClusterTestKit): Seq[BrokerServer] = {
    def getRunningBrokerServers: Seq[BrokerServer] = cluster.brokers.values.asScala.toSeq
      .filter(brokerServer => brokerServer.brokerState == BrokerState.RUNNING)

    val (runningBrokerServers, hasRunningBrokers) = TestUtils.computeUntilTrue(getRunningBrokerServers, waitTime.toMillis)(_.nonEmpty)
    assertTrue(hasRunningBrokers,
      s"After ${waitTime.toMillis} ms at least $count broker(s) should be in RUNNING state, " +
        s"but only ${runningBrokerServers.size} broker(s) are.")
    runningBrokerServers
  }

  private def sendDescribeClusterRequestToBoundPortUntilBrokersPropagated(destination: BrokerServer,
                                                                          listenerName: ListenerName,
                                                                          expectedBrokerCount: Int,
                                                                          waitTime: FiniteDuration): DescribeClusterResponse = {
    val (describeClusterResponse, metadataUpToDate) = TestUtils.computeUntilTrue(
      compute = sendDescribeClusterRequestToBoundPort(destination.socketServer, listenerName),
      waitTime = waitTime.toMillis
    ) {
      response => response.nodes.size == expectedBrokerCount
    }

    assertTrue(metadataUpToDate,
      s"After ${waitTime.toMillis} ms Broker is only aware of ${describeClusterResponse.nodes.size} brokers, " +
        s"but $expectedBrokerCount are expected.")

    describeClusterResponse
  }

  private def sendDescribeClusterRequestToBoundPort(destination: SocketServer,
                                                    listenerName: ListenerName): DescribeClusterResponse =
    connectAndReceive[DescribeClusterResponse](
      request = new DescribeClusterRequest.Builder(new DescribeClusterRequestData()).build(),
      destination = destination,
      listenerName = listenerName
    )

  @Test
  def testCreateClusterAndPerformReassignment(): Unit = {
    val cluster = new KafkaClusterTestKit.Builder(
      new TestKitNodes.Builder().
        setNumBrokerNodes(4).
        setNumControllerNodes(3).build()).build()
    try {
      cluster.format()
      cluster.startup()
      cluster.waitForReadyBrokers()
      val admin = Admin.create(cluster.clientProperties())
      try {
        // Create the topic.
        val assignments = new util.HashMap[Integer, util.List[Integer]]
        assignments.put(0, util.Arrays.asList(0, 1, 2))
        assignments.put(1, util.Arrays.asList(1, 2, 3))
        assignments.put(2, util.Arrays.asList(2, 3, 0))
        assignments.put(3, util.Arrays.asList(3, 2, 1))
        val createTopicResult = admin.createTopics(Collections.singletonList(
          new NewTopic("foo", assignments)))
        createTopicResult.all().get()
        waitForTopicListing(admin, Seq("foo"), Seq())

        // Start some reassignments.
        assertEquals(Collections.emptyMap(), admin.listPartitionReassignments().reassignments().get())
        val reassignments = new util.HashMap[TopicPartition, Optional[NewPartitionReassignment]]
        reassignments.put(new TopicPartition("foo", 0),
          Optional.of(new NewPartitionReassignment(util.Arrays.asList(2, 1, 0))))
        reassignments.put(new TopicPartition("foo", 1),
          Optional.of(new NewPartitionReassignment(util.Arrays.asList(0, 1, 2))))
        reassignments.put(new TopicPartition("foo", 2),
          Optional.of(new NewPartitionReassignment(util.Arrays.asList(2, 3))))
        reassignments.put(new TopicPartition("foo", 3),
          Optional.of(new NewPartitionReassignment(util.Arrays.asList(3, 2, 0, 1))))
        admin.alterPartitionReassignments(reassignments).all().get()
        TestUtils.waitUntilTrue(
          () => admin.listPartitionReassignments().reassignments().get().isEmpty,
          "The reassignment never completed.")
        var currentMapping: Seq[Seq[Int]] = Seq()
        val expectedMapping = Seq(Seq(2, 1, 0), Seq(0, 1, 2), Seq(2, 3), Seq(3, 2, 0, 1))
        TestUtils.waitUntilTrue( () => {
          val topicInfoMap = admin.describeTopics(Collections.singleton("foo")).allTopicNames().get()
          if (topicInfoMap.containsKey("foo")) {
            currentMapping = translatePartitionInfoToSeq(topicInfoMap.get("foo").partitions())
            expectedMapping.equals(currentMapping)
          } else {
            false
          }
        }, "Timed out waiting for replica assignments for topic foo. " +
          s"Wanted: $expectedMapping. Got: $currentMapping")

        TestUtils.retry(60000) {
          checkReplicaManager(
            cluster,
            List(
              (0, List(true, true, false, true)),
              (1, List(true, true, false, true)),
              (2, List(true, true, true, true)),
              (3, List(false, false, true, true))
            )
          )
        }
      } finally {
        admin.close()
      }
    } finally {
      cluster.close()
    }
  }

  private def checkReplicaManager(cluster: KafkaClusterTestKit, expectedHosting: List[(Int, List[Boolean])]): Unit = {
    for ((brokerId, partitionsIsHosted) <- expectedHosting) {
      val broker = cluster.brokers().get(brokerId)

      for ((isHosted, partitionId) <- partitionsIsHosted.zipWithIndex) {
        val topicPartition = new TopicPartition("foo", partitionId)
        if (isHosted) {
          assertNotEquals(
            HostedPartition.None,
            broker.replicaManager.getPartition(topicPartition),
            s"topicPartition = $topicPartition"
          )
        } else {
          assertEquals(
            HostedPartition.None,
            broker.replicaManager.getPartition(topicPartition),
            s"topicPartition = $topicPartition"
          )
        }
      }
    }
  }

  private def translatePartitionInfoToSeq(partitions: util.List[TopicPartitionInfo]): Seq[Seq[Int]] = {
    partitions.asScala.map(partition => partition.replicas().asScala.map(_.id()).toSeq).toSeq
  }

  private def waitForTopicListing(admin: Admin,
                                  expectedPresent: Seq[String],
                                  expectedAbsent: Seq[String]): Unit = {
    val topicsNotFound = new util.HashSet[String]
    var extraTopics: mutable.Set[String] = null
    expectedPresent.foreach(topicsNotFound.add)
    TestUtils.waitUntilTrue(() => {
      admin.listTopics().names().get().forEach(name => topicsNotFound.remove(name))
      extraTopics = admin.listTopics().names().get().asScala.filter(expectedAbsent.contains(_))
      topicsNotFound.isEmpty && extraTopics.isEmpty
    }, s"Failed to find topic(s): ${topicsNotFound.asScala} and NOT find topic(s): $extraTopics")
  }

  private def incrementalAlter(
    admin: Admin,
    changes: Seq[(ConfigResource, Seq[AlterConfigOp])]
  ): Seq[ApiError] = {
    val configs = new util.HashMap[ConfigResource, util.Collection[AlterConfigOp]]()
    changes.foreach {
      case (resource, ops) => configs.put(resource, ops.asJava)
    }
    val values = admin.incrementalAlterConfigs(configs).values()
    changes.map {
      case (resource, _) => try {
        values.get(resource).get()
        ApiError.NONE
      } catch {
        case e: ExecutionException => ApiError.fromThrowable(e.getCause)
        case t: Throwable => ApiError.fromThrowable(t)
      }
    }
  }

  private def validateConfigs(
    admin: Admin,
    expected: Map[ConfigResource, Seq[(String, String)]],
    exhaustive: Boolean = false
  ): Map[ConfigResource, util.Map[String, String]] = {
    val results = new mutable.HashMap[ConfigResource, util.Map[String, String]]()
    TestUtils.retry(60000) {
      try {
        val values = admin.describeConfigs(expected.keySet.asJava).values()
        results.clear()
        assertEquals(expected.keySet, values.keySet().asScala)
        expected.foreach {
          case (resource, pairs) =>
            val config = values.get(resource).get()
            val actual = new util.TreeMap[String, String]()
            val expected = new util.TreeMap[String, String]()
            config.entries().forEach {
              entry =>
                actual.put(entry.name(), entry.value())
                if (!exhaustive) {
                  expected.put(entry.name(), entry.value())
                }
            }
            pairs.foreach {
              case (k, v) => expected.put(k, v)
            }
            assertEquals(expected, actual)
            results.put(resource, actual)
        }
      } catch {
        case t: Throwable =>
          log.warn(s"Unable to describeConfigs(${expected.keySet.asJava})", t)
          throw t
      }
    }
    results.toMap
  }

  @Test
  def testIncrementalAlterConfigs(): Unit = {
    val cluster = new KafkaClusterTestKit.Builder(
      new TestKitNodes.Builder().
        setNumBrokerNodes(4).
        setNumControllerNodes(3).build()).build()
    try {
      cluster.format()
      cluster.startup()
      cluster.waitForReadyBrokers()
      val admin = Admin.create(cluster.clientProperties())
      try {
        assertEquals(Seq(ApiError.NONE), incrementalAlter(admin, Seq(
          (new ConfigResource(Type.BROKER, ""), Seq(
            new AlterConfigOp(new ConfigEntry("log.roll.ms", "1234567"), OpType.SET),
            new AlterConfigOp(new ConfigEntry("max.connections.per.ip", "60"), OpType.SET))))))
        validateConfigs(admin, Map(new ConfigResource(Type.BROKER, "") -> Seq(
          ("log.roll.ms", "1234567"),
          ("max.connections.per.ip", "60"))), exhaustive = true)

        admin.createTopics(util.Arrays.asList(
          new NewTopic("foo", 2, 3.toShort),
          new NewTopic("bar", 2, 3.toShort))).all().get()
        TestUtils.waitForAllPartitionsMetadata(cluster.brokers().values().asScala.toSeq, "foo", 2)
        TestUtils.waitForAllPartitionsMetadata(cluster.brokers().values().asScala.toSeq, "bar", 2)

        validateConfigs(admin, Map(new ConfigResource(Type.TOPIC, "bar") -> Seq()))

        assertEquals(Seq(ApiError.NONE,
            new ApiError(INVALID_CONFIG, "Unknown topic config name: not.a.real.topic.config"),
            new ApiError(UNKNOWN_TOPIC_OR_PARTITION, "The topic 'baz' does not exist.")),
          incrementalAlter(admin, Seq(
            (new ConfigResource(Type.TOPIC, "foo"), Seq(
              new AlterConfigOp(new ConfigEntry("segment.jitter.ms", "345"), OpType.SET))),
            (new ConfigResource(Type.TOPIC, "bar"), Seq(
              new AlterConfigOp(new ConfigEntry("not.a.real.topic.config", "789"), OpType.SET))),
            (new ConfigResource(Type.TOPIC, "baz"), Seq(
              new AlterConfigOp(new ConfigEntry("segment.jitter.ms", "678"), OpType.SET))))))

        validateConfigs(admin, Map(new ConfigResource(Type.TOPIC, "foo") -> Seq(
          ("segment.jitter.ms", "345"))))

        assertEquals(Seq(ApiError.NONE), incrementalAlter(admin, Seq(
          (new ConfigResource(Type.BROKER, "2"), Seq(
            new AlterConfigOp(new ConfigEntry("max.connections.per.ip", "7"), OpType.SET))))))

        validateConfigs(admin, Map(new ConfigResource(Type.BROKER, "2") -> Seq(
          ("max.connections.per.ip", "7"))))
      } finally {
        admin.close()
      }
    } finally {
      cluster.close()
    }
  }

  @Test
  def testSetLog4jConfigurations(): Unit = {
    val cluster = new KafkaClusterTestKit.Builder(
      new TestKitNodes.Builder().
        setNumBrokerNodes(4).
        setNumControllerNodes(3).build()).build()
    try {
      cluster.format()
      cluster.startup()
      cluster.waitForReadyBrokers()
      val admin = Admin.create(cluster.clientProperties())
      try {
        Seq(log, log2).foreach(_.debug("setting log4j"))

        val broker2 = new ConfigResource(Type.BROKER_LOGGER, "2")
        val broker3 = new ConfigResource(Type.BROKER_LOGGER, "3")
        val initialLog4j = validateConfigs(admin, Map(broker2 -> Seq()))

        assertEquals(Seq(ApiError.NONE,
            new ApiError(INVALID_REQUEST, "APPEND operation is not allowed for the BROKER_LOGGER resource")),
          incrementalAlter(admin, Seq(
            (broker2, Seq(
              new AlterConfigOp(new ConfigEntry(log.getName, "TRACE"), OpType.SET),
              new AlterConfigOp(new ConfigEntry(log2.getName, "TRACE"), OpType.SET))),
            (broker3, Seq(
              new AlterConfigOp(new ConfigEntry(log.getName, "TRACE"), OpType.APPEND),
              new AlterConfigOp(new ConfigEntry(log2.getName, "TRACE"), OpType.APPEND))))))

        validateConfigs(admin, Map(broker2 -> Seq(
          (log.getName, "TRACE"),
          (log2.getName, "TRACE"))))

        assertEquals(Seq(ApiError.NONE,
          new ApiError(INVALID_REQUEST, "SUBTRACT operation is not allowed for the BROKER_LOGGER resource")),
          incrementalAlter(admin, Seq(
            (broker2, Seq(
              new AlterConfigOp(new ConfigEntry(log.getName, ""), OpType.DELETE),
              new AlterConfigOp(new ConfigEntry(log2.getName, ""), OpType.DELETE))),
            (broker3, Seq(
              new AlterConfigOp(new ConfigEntry(log.getName, "TRACE"), OpType.SUBTRACT),
              new AlterConfigOp(new ConfigEntry(log2.getName, "TRACE"), OpType.SUBTRACT))))))

        validateConfigs(admin, Map(broker2 -> Seq(
          (log.getName, initialLog4j(broker2).get(log.getName)),
          (log2.getName, initialLog4j(broker2).get(log2.getName)))))
      } finally {
        admin.close()
      }
    } finally {
      cluster.close()
    }
  }

  @nowarn("cat=deprecation") // Suppress warnings about using legacy alterConfigs
  def legacyAlter(
    admin: Admin,
    resources: Map[ConfigResource, Seq[ConfigEntry]]
  ): Seq[ApiError] = {
    val configs = new util.HashMap[ConfigResource, Config]()
    resources.foreach {
      case (resource, entries) => configs.put(resource, new Config(entries.asJava))
    }
    val values = admin.alterConfigs(configs).values()
    resources.map {
      case (resource, _) => try {
        values.get(resource).get()
        ApiError.NONE
      } catch {
        case e: ExecutionException => ApiError.fromThrowable(e.getCause)
        case t: Throwable => ApiError.fromThrowable(t)
      }
    }.toSeq
  }

  @Test
  def testLegacyAlterConfigs(): Unit = {
    val cluster = new KafkaClusterTestKit.Builder(
      new TestKitNodes.Builder().
        setNumBrokerNodes(4).
        setNumControllerNodes(3).build()).build()
    try {
      cluster.format()
      cluster.startup()
      cluster.waitForReadyBrokers()
      val admin = Admin.create(cluster.clientProperties())
      try {
        val defaultBroker = new ConfigResource(Type.BROKER, "")

        assertEquals(Seq(ApiError.NONE), legacyAlter(admin, Map(defaultBroker -> Seq(
          new ConfigEntry("log.roll.ms", "1234567"),
          new ConfigEntry("max.connections.per.ip", "6")))))

        validateConfigs(admin, Map(defaultBroker -> Seq(
          ("log.roll.ms", "1234567"),
          ("max.connections.per.ip", "6"))), exhaustive = true)

        assertEquals(Seq(ApiError.NONE), legacyAlter(admin, Map(defaultBroker -> Seq(
          new ConfigEntry("log.roll.ms", "1234567")))))

        // Since max.connections.per.ip was left out of the previous legacyAlter, it is removed.
        validateConfigs(admin, Map(defaultBroker -> Seq(
          ("log.roll.ms", "1234567"))), exhaustive = true)

        admin.createTopics(util.Arrays.asList(
          new NewTopic("foo", 2, 3.toShort),
          new NewTopic("bar", 2, 3.toShort))).all().get()
        TestUtils.waitForAllPartitionsMetadata(cluster.brokers().values().asScala.toSeq, "foo", 2)
        TestUtils.waitForAllPartitionsMetadata(cluster.brokers().values().asScala.toSeq, "bar", 2)
        assertEquals(Seq(ApiError.NONE,
            new ApiError(INVALID_CONFIG, "Unknown topic config name: not.a.real.topic.config"),
            new ApiError(UNKNOWN_TOPIC_OR_PARTITION, "The topic 'baz' does not exist.")),
          legacyAlter(admin, Map(
            new ConfigResource(Type.TOPIC, "foo") -> Seq(
              new ConfigEntry("segment.jitter.ms", "345")),
            new ConfigResource(Type.TOPIC, "bar") -> Seq(
              new ConfigEntry("not.a.real.topic.config", "789")),
            new ConfigResource(Type.TOPIC, "baz") -> Seq(
              new ConfigEntry("segment.jitter.ms", "678")))))

        validateConfigs(admin, Map(new ConfigResource(Type.TOPIC, "foo") -> Seq(
          ("segment.jitter.ms", "345"))))

      } finally {
        admin.close()
      }
    } finally {
      cluster.close()
    }
  }

  @ParameterizedTest
  @ValueSource(strings = Array("3.7-IV0", "3.7-IV2"))
  def testCreatePartitions(metadataVersionString: String): Unit = {
    val cluster = new KafkaClusterTestKit.Builder(
      new TestKitNodes.Builder().
        setNumBrokerNodes(4).
        setBootstrapMetadataVersion(MetadataVersion.fromVersionString(metadataVersionString)).
        setNumControllerNodes(3).build()).
      build()
    try {
      cluster.format()
      cluster.startup()
      cluster.waitForReadyBrokers()
      val admin = Admin.create(cluster.clientProperties())
      try {
<<<<<<< HEAD
        val createResults = admin.createTopics(Arrays.asList(
=======
        val createResults = admin.createTopics(util.Arrays.asList(
>>>>>>> 0971924e
          new NewTopic("foo", 1, 3.toShort),
          new NewTopic("bar", 2, 3.toShort))).values()
        createResults.get("foo").get()
        createResults.get("bar").get()
        val increaseResults = admin.createPartitions(Map(
          "foo" -> NewPartitions.increaseTo(3),
          "bar" -> NewPartitions.increaseTo(2)).asJava).values()
        increaseResults.get("foo").get()
        assertEquals(classOf[InvalidPartitionsException], assertThrows(
          classOf[ExecutionException], () => increaseResults.get("bar").get()).getCause.getClass)
      } finally {
        admin.close()
      }
    } finally {
      cluster.close()
    }
  }
  private def clusterImage(
    cluster: KafkaClusterTestKit,
    brokerId: Int
  ): ClusterImage = {
    cluster.brokers().get(brokerId).metadataCache.currentImage().cluster()
  }

  private def brokerIsUnfenced(
    image: ClusterImage,
    brokerId: Int
  ): Boolean = {
    Option(image.brokers().get(brokerId)) match {
      case None => false
      case Some(registration) => !registration.fenced()
    }
  }

  private def brokerIsAbsent(
    image: ClusterImage,
    brokerId: Int
  ): Boolean = {
    Option(image.brokers().get(brokerId)).isEmpty
  }

  @Test
  def testUnregisterBroker(): Unit = {
    val cluster = new KafkaClusterTestKit.Builder(
      new TestKitNodes.Builder().
        setNumBrokerNodes(4).
        setNumControllerNodes(3).build()).build()
    try {
      cluster.format()
      cluster.startup()
      cluster.waitForReadyBrokers()
      TestUtils.waitUntilTrue(() => brokerIsUnfenced(clusterImage(cluster, 1), 0),
        "Timed out waiting for broker 0 to be unfenced.")
      cluster.brokers().get(0).shutdown()
      TestUtils.waitUntilTrue(() => !brokerIsUnfenced(clusterImage(cluster, 1), 0),
        "Timed out waiting for broker 0 to be fenced.")
      val admin = Admin.create(cluster.clientProperties())
      try {
        admin.unregisterBroker(0)
      } finally {
        admin.close()
      }
      TestUtils.waitUntilTrue(() => brokerIsAbsent(clusterImage(cluster, 1), 0),
        "Timed out waiting for broker 0 to be fenced.")
    } finally {
      cluster.close()
    }
  }

  def createAdminClient(cluster: KafkaClusterTestKit): Admin = {
    var props: Properties = null
    props = cluster.clientProperties()
    props.put(AdminClientConfig.CLIENT_ID_CONFIG, this.getClass.getName)
    Admin.create(props)
  }

  @Test
  def testDescribeQuorumRequestToBrokers() : Unit = {
    val cluster = new KafkaClusterTestKit.Builder(
      new TestKitNodes.Builder().
        setNumBrokerNodes(4).
        setNumControllerNodes(3).build()).build()
    try {
      cluster.format()
      cluster.startup()
      for (i <- 0 to 3) {
        TestUtils.waitUntilTrue(() => cluster.brokers.get(i).brokerState == BrokerState.RUNNING,
          "Broker Never started up")
      }
      val admin = createAdminClient(cluster)
      try {
        val quorumState = admin.describeMetadataQuorum(new DescribeMetadataQuorumOptions)
        val quorumInfo = quorumState.quorumInfo.get()

        assertEquals(cluster.controllers.asScala.keySet, quorumInfo.voters.asScala.map(_.replicaId).toSet)
        assertTrue(cluster.controllers.asScala.keySet.contains(quorumInfo.leaderId),
          s"Leader ID ${quorumInfo.leaderId} was not a controller ID.")

        val (voters, voterResponseValid) =
          TestUtils.computeUntilTrue(
            admin.describeMetadataQuorum(new DescribeMetadataQuorumOptions)
              .quorumInfo().get().voters()
          ) { voters => voters.stream
            .allMatch(voter => (voter.logEndOffset > 0
              && voter.lastFetchTimestamp() != OptionalLong.empty()
              && voter.lastCaughtUpTimestamp() != OptionalLong.empty()))
          }

        assertTrue(voterResponseValid, s"At least one voter did not return the expected state within timeout." +
          s"The responses gathered for all the voters: ${voters.toString}")

        val (observers, observerResponseValid) =
          TestUtils.computeUntilTrue(
            admin.describeMetadataQuorum(new DescribeMetadataQuorumOptions)
              .quorumInfo().get().observers()
          ) { observers =>
            (
              cluster.brokers.asScala.keySet == observers.asScala.map(_.replicaId).toSet
                && observers.stream.allMatch(observer => observer.logEndOffset > 0
                && observer.lastFetchTimestamp() != OptionalLong.empty()
                && observer.lastCaughtUpTimestamp() != OptionalLong.empty()))
          }

        assertTrue(observerResponseValid, s"At least one observer did not return the expected state within timeout." +
            s"The responses gathered for all the observers: ${observers.toString}")
      } finally {
        admin.close()
      }
    } finally {
      cluster.close()
    }
  }


  @Test
  def testUpdateMetadataVersion(): Unit = {
    val cluster = new KafkaClusterTestKit.Builder(
      new TestKitNodes.Builder().
        setBootstrapMetadataVersion(MetadataVersion.MINIMUM_BOOTSTRAP_VERSION).
        setNumBrokerNodes(4).
        setNumControllerNodes(3).build()).build()
    try {
      cluster.format()
      cluster.startup()
      cluster.waitForReadyBrokers()
      val admin = Admin.create(cluster.clientProperties())
      try {
        admin.updateFeatures(
          Map(MetadataVersion.FEATURE_NAME ->
            new FeatureUpdate(MetadataVersion.latestTesting().featureLevel(), FeatureUpdate.UpgradeType.UPGRADE)).asJava, new UpdateFeaturesOptions
        )
      } finally {
        admin.close()
      }
      TestUtils.waitUntilTrue(() => cluster.brokers().get(1).metadataCache.currentImage().features().metadataVersion().equals(MetadataVersion.latestTesting()),
        "Timed out waiting for metadata.version update.")
    } finally {
      cluster.close()
    }
  }

  @Test
  def testRemoteLogManagerInstantiation(): Unit = {
    val cluster = new KafkaClusterTestKit.Builder(
      new TestKitNodes.Builder().
        setNumBrokerNodes(1).
        setNumControllerNodes(1).build())
      .setConfigProp(RemoteLogManagerConfig.REMOTE_LOG_STORAGE_SYSTEM_ENABLE_PROP, true.toString)
      .setConfigProp(RemoteLogManagerConfig.REMOTE_LOG_METADATA_MANAGER_CLASS_NAME_PROP,
        "org.apache.kafka.server.log.remote.storage.NoOpRemoteLogMetadataManager")
      .setConfigProp(RemoteLogManagerConfig.REMOTE_STORAGE_MANAGER_CLASS_NAME_PROP,
        "org.apache.kafka.server.log.remote.storage.NoOpRemoteStorageManager")
      .build()
    try {
      cluster.format()
      cluster.startup()
      cluster.brokers().forEach((_, server) => {
        server.remoteLogManagerOpt match {
          case Some(_) =>
          case None => fail("RemoteLogManager should be initialized")
        }
      })
    } finally {
      cluster.close()
    }
  }

  @Test
  def testCreateClusterAndCreateTopicWithRemoteLogManagerInstantiation(): Unit = {
    val cluster = new KafkaClusterTestKit.Builder(
      new TestKitNodes.Builder().
        setNumBrokerNodes(1).
        setNumControllerNodes(1).build())
      .setConfigProp(RemoteLogManagerConfig.REMOTE_LOG_STORAGE_SYSTEM_ENABLE_PROP, true.toString)
      .setConfigProp(RemoteLogManagerConfig.REMOTE_LOG_METADATA_MANAGER_CLASS_NAME_PROP,
        "org.apache.kafka.server.log.remote.storage.NoOpRemoteLogMetadataManager")
      .setConfigProp(RemoteLogManagerConfig.REMOTE_STORAGE_MANAGER_CLASS_NAME_PROP,
        "org.apache.kafka.server.log.remote.storage.NoOpRemoteStorageManager")
      .build()
    try {
      cluster.format()
      cluster.startup()
      cluster.waitForReadyBrokers()
      TestUtils.waitUntilTrue(() => cluster.brokers().get(0).brokerState == BrokerState.RUNNING,
        "Broker never made it to RUNNING state.")
      TestUtils.waitUntilTrue(() => cluster.raftManagers().get(0).client.leaderAndEpoch().leaderId.isPresent,
        "RaftManager was not initialized.")

      val admin = Admin.create(cluster.clientProperties())
      try {
        // Create a test topic
        val newTopic = Collections.singletonList(new NewTopic("test-topic", 1, 1.toShort))
        val createTopicResult = admin.createTopics(newTopic)
        createTopicResult.all().get()
        waitForTopicListing(admin, Seq("test-topic"), Seq())

        // Delete topic
        val deleteResult = admin.deleteTopics(Collections.singletonList("test-topic"))
        deleteResult.all().get()

        // List again
        waitForTopicListing(admin, Seq(), Seq("test-topic"))
      } finally {
        admin.close()
      }
    } finally {
      cluster.close()
    }
  }

  @Test
  def testSnapshotCount(): Unit = {
    val cluster = new KafkaClusterTestKit.Builder(
      new TestKitNodes.Builder().
        setNumBrokerNodes(0).
        setNumControllerNodes(1).build())
      .setConfigProp("metadata.log.max.snapshot.interval.ms", "500")
      .setConfigProp("metadata.max.idle.interval.ms", "50") // Set this low to generate metadata
      .build()

    try {
      cluster.format()
      cluster.startup()
      def snapshotCounter(path: Path): Long = {
       path.toFile.listFiles((_: File, name: String) => {
          name.toLowerCase.endsWith("checkpoint")
        }).length
      }

      val metaLog = FileSystems.getDefault.getPath(cluster.controllers().get(3000).config.metadataLogDir, "__cluster_metadata-0")
      TestUtils.waitUntilTrue(() => { snapshotCounter(metaLog) > 0 }, "Failed to see at least one snapshot")
      Thread.sleep(500 * 10) // Sleep for 10 snapshot intervals
      val countAfterTenIntervals = snapshotCounter(metaLog)
      assertTrue(countAfterTenIntervals > 1, s"Expected to see at least one more snapshot, saw $countAfterTenIntervals")
      assertTrue(countAfterTenIntervals < 20, s"Did not expect to see more than twice as many snapshots as snapshot intervals, saw $countAfterTenIntervals")
      TestUtils.waitUntilTrue(() => {
        val emitterMetrics = cluster.controllers().values().iterator().next().
          sharedServer.snapshotEmitter.metrics()
        emitterMetrics.latestSnapshotGeneratedBytes() > 0
      }, "Failed to see latestSnapshotGeneratedBytes > 0")
    } finally {
      cluster.close()
    }
  }

  @Test
  def testAuthorizerFailureFoundInControllerStartup(): Unit = {
    val cluster = new KafkaClusterTestKit.Builder(
      new TestKitNodes.Builder().
        setNumControllerNodes(3).build()).
      setConfigProp("authorizer.class.name", classOf[BadAuthorizer].getName).build()
    try {
      cluster.format()
      val exception = assertThrows(classOf[ExecutionException], () => cluster.startup())
      assertEquals("java.lang.IllegalStateException: test authorizer exception", exception.getMessage)
      cluster.fatalFaultHandler().setIgnore(true)
    } finally {
      cluster.close()
    }
  }

  /**
   * Test a single broker, single controller cluster at the minimum bootstrap level. This tests
   * that we can function without having periodic NoOpRecords written.
   */
  @Test
  def testSingleControllerSingleBrokerCluster(): Unit = {
    val cluster = new KafkaClusterTestKit.Builder(
      new TestKitNodes.Builder().
        setBootstrapMetadataVersion(MetadataVersion.MINIMUM_BOOTSTRAP_VERSION).
        setNumBrokerNodes(1).
        setNumControllerNodes(1).build()).build()
    try {
      cluster.format()
      cluster.startup()
      cluster.waitForReadyBrokers()
    } finally {
      cluster.close()
    }
  }

  @ParameterizedTest
  @ValueSource(booleans = Array(false, true))
  def testReconfigureControllerClientQuotas(combinedController: Boolean): Unit = {
    val cluster = new KafkaClusterTestKit.Builder(
      new TestKitNodes.Builder().
        setNumBrokerNodes(1).
        setCombined(combinedController).
        setNumControllerNodes(1).build()).
      setConfigProp("client.quota.callback.class", classOf[DummyClientQuotaCallback].getName).
      setConfigProp(DummyClientQuotaCallback.dummyClientQuotaCallbackValueConfigKey, "0").
      build()

    def assertConfigValue(expected: Int): Unit = {
      TestUtils.retry(60000) {
        assertEquals(expected, cluster.controllers().values().iterator().next().
          quotaManagers.clientQuotaCallback.get.asInstanceOf[DummyClientQuotaCallback].value)
        assertEquals(expected, cluster.brokers().values().iterator().next().
          quotaManagers.clientQuotaCallback.get.asInstanceOf[DummyClientQuotaCallback].value)
      }
    }

    try {
      cluster.format()
      cluster.startup()
      cluster.waitForReadyBrokers()
      assertConfigValue(0)
      val admin = Admin.create(cluster.clientProperties())
      try {
        admin.incrementalAlterConfigs(
          Collections.singletonMap(new ConfigResource(Type.BROKER, ""),
            Collections.singletonList(new AlterConfigOp(
              new ConfigEntry(DummyClientQuotaCallback.dummyClientQuotaCallbackValueConfigKey, "1"), OpType.SET)))).
          all().get()
      } finally {
        admin.close()
      }
      assertConfigValue(1)
    } finally {
      cluster.close()
    }
  }

  @ParameterizedTest
  @ValueSource(booleans = Array(false, true))
  def testReconfigureControllerAuthorizer(combinedMode: Boolean): Unit = {
    val cluster = new KafkaClusterTestKit.Builder(
      new TestKitNodes.Builder().
        setNumBrokerNodes(1).
        setCombined(combinedMode).
        setNumControllerNodes(1).build()).
      setConfigProp("authorizer.class.name", classOf[FakeConfigurableAuthorizer].getName).
      build()

    def assertFoobarValue(expected: Int): Unit = {
      TestUtils.retry(60000) {
        assertEquals(expected, cluster.controllers().values().iterator().next().
          authorizer.get.asInstanceOf[FakeConfigurableAuthorizer].foobar.get())
        assertEquals(expected, cluster.brokers().values().iterator().next().
          authorizer.get.asInstanceOf[FakeConfigurableAuthorizer].foobar.get())
      }
    }

    try {
      cluster.format()
      cluster.startup()
      cluster.waitForReadyBrokers()
      assertFoobarValue(0)
      val admin = Admin.create(cluster.clientProperties())
      try {
        admin.incrementalAlterConfigs(
          Collections.singletonMap(new ConfigResource(Type.BROKER, ""),
            Collections.singletonList(new AlterConfigOp(
              new ConfigEntry(FakeConfigurableAuthorizer.foobarConfigKey, "123"), OpType.SET)))).
          all().get()
      } finally {
        admin.close()
      }
      assertFoobarValue(123)
    } finally {
      cluster.close()
    }
  }

  @Test
  def testOverlyLargeCreateTopics(): Unit = {
    val cluster = new KafkaClusterTestKit.Builder(
      new TestKitNodes.Builder().
        setNumBrokerNodes(1).
        setNumControllerNodes(1).build()).build()
    try {
      cluster.format()
      cluster.startup()
      val admin = Admin.create(cluster.clientProperties())
      try {
        val newTopics = new util.ArrayList[NewTopic]()
        for (i <- 0 to 10000) {
          newTopics.add(new NewTopic("foo" + i, 100000, 1.toShort))
        }
        val executionException = assertThrows(classOf[ExecutionException],
            () => admin.createTopics(newTopics).all().get())
        assertNotNull(executionException.getCause)
        assertEquals(classOf[PolicyViolationException], executionException.getCause.getClass)
        assertEquals("Unable to perform excessively large batch operation.",
          executionException.getCause.getMessage)
      } finally {
        admin.close()
      }
    } finally {
      cluster.close()
    }
  }

  @Test
  def testTimedOutHeartbeats(): Unit = {
    val cluster = new KafkaClusterTestKit.Builder(
      new TestKitNodes.Builder().
        setNumBrokerNodes(3).
        setNumControllerNodes(1).build()).
      setConfigProp(KRaftConfigs.BROKER_HEARTBEAT_INTERVAL_MS_CONFIG, 10.toString).
      setConfigProp(KRaftConfigs.BROKER_SESSION_TIMEOUT_MS_CONFIG, 1000.toString).
      build()
    try {
      cluster.format()
      cluster.startup()
      val controller = cluster.controllers().values().iterator().next()
      controller.controller.waitForReadyBrokers(3).get()
      TestUtils.retry(60000) {
        val latch = QuorumControllerIntegrationTestUtils.pause(controller.controller.asInstanceOf[QuorumController])
        Thread.sleep(1001)
        latch.countDown()
        assertEquals(0, controller.sharedServer.controllerServerMetrics.fencedBrokerCount())
        assertTrue(controller.quorumControllerMetrics.timedOutHeartbeats() > 0,
          "Expected timedOutHeartbeats to be greater than 0.")
      }
    } finally {
      cluster.close()
    }
  }

  @Test
  def testRegisteredControllerEndpoints(): Unit = {
    val cluster = new KafkaClusterTestKit.Builder(
      new TestKitNodes.Builder().
        setNumBrokerNodes(1).
        setNumControllerNodes(3).build()).
      build()
    try {
      cluster.format()
      cluster.startup()
      TestUtils.retry(60000) {
        val controller = cluster.controllers().values().iterator().next()
        val registeredControllers = controller.registrationsPublisher.controllers()
        assertEquals(3, registeredControllers.size(), "Expected 3 controller registrations")
        registeredControllers.values().forEach(registration => {
          assertNotNull(registration.listeners.get("CONTROLLER"))
          assertNotEquals(0, registration.listeners.get("CONTROLLER").port())
        })
      }
    } finally {
      cluster.close()
    }
  }

  @Test
  def testDirectToControllerCommunicationFailsOnOlderMetadataVersion(): Unit = {
    val cluster = new KafkaClusterTestKit.Builder(
      new TestKitNodes.Builder().
        setBootstrapMetadataVersion(MetadataVersion.IBP_3_6_IV2).
        setNumBrokerNodes(1).
        setNumControllerNodes(1).build()).
      build()
    try {
      cluster.format()
      cluster.startup()
      val admin = Admin.create(cluster.newClientPropertiesBuilder().
        setUsingBootstrapControllers(true).
        build())
      try {
        val exception = assertThrows(classOf[ExecutionException],
          () => admin.describeCluster().clusterId().get(1, TimeUnit.MINUTES))
        assertNotNull(exception.getCause)
        assertEquals(classOf[UnsupportedVersionException], exception.getCause.getClass)
      } finally {
        admin.close()
      }
    } finally {
      cluster.close()
    }
  }

  @Test
  def testStartupWithNonDefaultKControllerDynamicConfiguration(): Unit = {
    val bootstrapRecords = util.Arrays.asList(
      new ApiMessageAndVersion(new FeatureLevelRecord().
        setName(MetadataVersion.FEATURE_NAME).
        setFeatureLevel(MetadataVersion.IBP_3_7_IV0.featureLevel), 0.toShort),
      new ApiMessageAndVersion(new ConfigRecord().
        setResourceType(ConfigResource.Type.BROKER.id).
        setResourceName("").
        setName("num.io.threads").
        setValue("9"), 0.toShort))
    val cluster = new KafkaClusterTestKit.Builder(
      new TestKitNodes.Builder().
        setBootstrapMetadata(BootstrapMetadata.fromRecords(bootstrapRecords, "testRecords")).
        setNumBrokerNodes(1).
        setNumControllerNodes(1).build()).
      build()
    try {
      cluster.format()
      cluster.startup()
      val controller = cluster.controllers().values().iterator().next()
      TestUtils.retry(60000) {
        assertNotNull(controller.controllerApisHandlerPool)
        assertEquals(9, controller.controllerApisHandlerPool.threadPoolSize.get())
      }
    } finally {
      cluster.close()
    }
  }

  @Test
  def testTopicDeletedAndRecreatedWhileBrokerIsDown(): Unit = {
    val cluster = new KafkaClusterTestKit.Builder(
      new TestKitNodes.Builder().
        setBootstrapMetadataVersion(MetadataVersion.IBP_3_6_IV2).
        setNumBrokerNodes(3).
        setNumControllerNodes(1).build()).
      build()
    try {
      cluster.format()
      cluster.startup()
      val admin = Admin.create(cluster.clientProperties())
      try {
        val broker0 = cluster.brokers().get(0)
        val broker1 = cluster.brokers().get(1)
        val foo0 = new TopicPartition("foo", 0)

        admin.createTopics(util.Arrays.asList(
          new NewTopic("foo", 3, 3.toShort))).all().get()

        // Wait until foo-0 is created on broker0.
        TestUtils.retry(60000) {
          assertTrue(broker0.logManager.getLog(foo0).isDefined)
        }

        // Shut down broker0 and wait until the ISR of foo-0 is set to [1, 2]
        broker0.shutdown()
        TestUtils.retry(60000) {
          val info = broker1.metadataCache.getPartitionInfo("foo", 0)
          assertTrue(info.isDefined)
          assertEquals(Set(1, 2), info.get.isr().asScala.toSet)
        }

        // Modify foo-0 so that it has the wrong topic ID.
        val logDir = broker0.logManager.getLog(foo0).get.dir
        val partitionMetadataFile = new File(logDir, "partition.metadata")
        Files.write(partitionMetadataFile.toPath,
          "version: 0\ntopic_id: AAAAAAAAAAAAA7SrBWaJ7g\n".getBytes(StandardCharsets.UTF_8))

        // Start up broker0 and wait until the ISR of foo-0 is set to [0, 1, 2]
        broker0.startup()
        TestUtils.retry(60000) {
          val info = broker1.metadataCache.getPartitionInfo("foo", 0)
          assertTrue(info.isDefined)
          assertEquals(Set(0, 1, 2), info.get.isr().asScala.toSet)
        }
      } finally {
        admin.close()
      }
    } finally {
      cluster.close()
    }
  }

  @Test
  def testAbandonedFutureReplicaRecovered_mainReplicaInOfflineLogDir(): Unit = {
    val cluster = new KafkaClusterTestKit.Builder(
      new TestKitNodes.Builder().
        setBootstrapMetadataVersion(MetadataVersion.IBP_3_7_IV2).
        setNumBrokerNodes(3).
        setNumDisksPerBroker(2).
        setNumControllerNodes(1).build()).
      build()
    try {
      cluster.format()
      cluster.startup()
      val admin = Admin.create(cluster.clientProperties())
      try {
        val broker0 = cluster.brokers().get(0)
        val broker1 = cluster.brokers().get(1)
        val foo0 = new TopicPartition("foo", 0)

        admin.createTopics(util.Arrays.asList(
          new NewTopic("foo", 3, 3.toShort))).all().get()

        // Wait until foo-0 is created on broker0.
        TestUtils.retry(60000) {
          assertTrue(broker0.logManager.getLog(foo0).isDefined)
        }

        // Shut down broker0 and wait until the ISR of foo-0 is set to [1, 2]
        broker0.shutdown()
        TestUtils.retry(60000) {
          val info = broker1.metadataCache.getPartitionInfo("foo", 0)
          assertTrue(info.isDefined)
          assertEquals(Set(1, 2), info.get.isr().asScala.toSet)
        }

        // Modify foo-0 so that it refers to a future replica.
        // This is equivalent to a failure during the promotion of the future replica and a restart with directory for
        // the main replica being offline
        val log = broker0.logManager.getLog(foo0).get
        log.renameDir(UnifiedLog.logFutureDirName(foo0), shouldReinitialize = false)

        // Start up broker0 and wait until the ISR of foo-0 is set to [0, 1, 2]
        broker0.startup()
        TestUtils.retry(60000) {
          val info = broker1.metadataCache.getPartitionInfo("foo", 0)
          assertTrue(info.isDefined)
          assertEquals(Set(0, 1, 2), info.get.isr().asScala.toSet)
          assertTrue(broker0.logManager.getLog(foo0, isFuture = true).isEmpty)
        }
      } finally {
        admin.close()
      }
    } finally {
      cluster.close()
    }
  }

  @Test
  def testAbandonedFutureReplicaRecovered_mainReplicaInOnlineLogDir(): Unit = {
    val cluster = new KafkaClusterTestKit.Builder(
      new TestKitNodes.Builder().
        setBootstrapMetadataVersion(MetadataVersion.IBP_3_7_IV2).
        setNumBrokerNodes(3).
        setNumDisksPerBroker(2).
        setNumControllerNodes(1).build()).
      build()
    try {
      cluster.format()
      cluster.startup()
      val admin = Admin.create(cluster.clientProperties())
      try {
        val broker0 = cluster.brokers().get(0)
        val broker1 = cluster.brokers().get(1)
        val foo0 = new TopicPartition("foo", 0)

        admin.createTopics(util.Arrays.asList(
          new NewTopic("foo", 3, 3.toShort))).all().get()

        // Wait until foo-0 is created on broker0.
        TestUtils.retry(60000) {
          assertTrue(broker0.logManager.getLog(foo0).isDefined)
        }

        // Shut down broker0 and wait until the ISR of foo-0 is set to [1, 2]
        broker0.shutdown()
        TestUtils.retry(60000) {
          val info = broker1.metadataCache.getPartitionInfo("foo", 0)
          assertTrue(info.isDefined)
          assertEquals(Set(1, 2), info.get.isr().asScala.toSet)
        }

        val log = broker0.logManager.getLog(foo0).get

        // Copy foo-0 to targetParentDir
        // This is so that we can rename the main replica to a future down below
        val parentDir = log.parentDir
        val targetParentDir = broker0.config.logDirs.filter(_ != parentDir).head
        val targetDirFile = new File(targetParentDir, log.dir.getName)
        FileUtils.copyDirectory(log.dir, targetDirFile)
        assertTrue(targetDirFile.exists())

        // Rename original log to a future
        // This is equivalent to a failure during the promotion of the future replica and a restart with directory for
        // the main replica being online
        val originalLogFile = log.dir
        log.renameDir(UnifiedLog.logFutureDirName(foo0), shouldReinitialize = false)
        assertFalse(originalLogFile.exists())

        // Start up broker0 and wait until the ISR of foo-0 is set to [0, 1, 2]
        broker0.startup()
        TestUtils.retry(60000) {
          val info = broker1.metadataCache.getPartitionInfo("foo", 0)
          assertTrue(info.isDefined)
          assertEquals(Set(0, 1, 2), info.get.isr().asScala.toSet)
          assertTrue(broker0.logManager.getLog(foo0, isFuture = true).isEmpty)
          assertFalse(targetDirFile.exists())
          assertTrue(originalLogFile.exists())
        }
      } finally {
        admin.close()
      }
    } finally {
      cluster.close()
    }
  }

  @Test
  def testControllerFailover(): Unit = {
    val cluster = new KafkaClusterTestKit.Builder(
      new TestKitNodes.Builder().
        setNumBrokerNodes(1).
        setNumControllerNodes(5).build()).build()
    try {
      cluster.format()
      cluster.startup()
      cluster.waitForReadyBrokers()
      TestUtils.waitUntilTrue(() => cluster.brokers().get(0).brokerState == BrokerState.RUNNING,
        "Broker never made it to RUNNING state.")
      TestUtils.waitUntilTrue(() => cluster.raftManagers().get(0).client.leaderAndEpoch().leaderId.isPresent,
        "RaftManager was not initialized.")

      val admin = Admin.create(cluster.clientProperties())
      try {
        // Create a test topic
        admin.createTopics(Collections.singletonList(
          new NewTopic("test-topic", 1, 1.toShort))).all().get()
        waitForTopicListing(admin, Seq("test-topic"), Seq())

        // Shut down active controller
        val active = cluster.waitForActiveController()
        cluster.raftManagers().get(active.asInstanceOf[QuorumController].nodeId()).shutdown()

        // Create a test topic on the new active controller
        admin.createTopics(Collections.singletonList(
          new NewTopic("test-topic2", 1, 1.toShort))).all().get()
        waitForTopicListing(admin, Seq("test-topic2"), Seq())
      } finally {
        admin.close()
      }
    } finally {
      cluster.close()
    }
  }
}

class BadAuthorizer extends Authorizer {

  override def start(serverInfo: AuthorizerServerInfo): util.Map[Endpoint, _ <: CompletionStage[Void]] = {
    throw new IllegalStateException("test authorizer exception")
  }

  override def authorize(requestContext: AuthorizableRequestContext, actions: util.List[Action]): util.List[AuthorizationResult] = ???

  override def acls(filter: AclBindingFilter): lang.Iterable[AclBinding] = ???

  override def close(): Unit = {}

  override def configure(configs: util.Map[String, _]): Unit = {}

  override def createAcls(requestContext: AuthorizableRequestContext, aclBindings: util.List[AclBinding]): util.List[_ <: CompletionStage[AclCreateResult]] = ???

  override def deleteAcls(requestContext: AuthorizableRequestContext, aclBindingFilters: util.List[AclBindingFilter]): util.List[_ <: CompletionStage[AclDeleteResult]] = ???
}

object DummyClientQuotaCallback {
  val dummyClientQuotaCallbackValueConfigKey = "dummy.client.quota.callback.value"
}

class DummyClientQuotaCallback extends ClientQuotaCallback with Reconfigurable {
  var value = 0
  override def quotaMetricTags(quotaType: ClientQuotaType, principal: KafkaPrincipal, clientId: String): util.Map[String, String] = Collections.emptyMap()

  override def quotaLimit(quotaType: ClientQuotaType, metricTags: util.Map[String, String]): lang.Double = 1.0

  override def updateQuota(quotaType: ClientQuotaType, quotaEntity: quota.ClientQuotaEntity, newValue: Double): Unit = {}

  override def removeQuota(quotaType: ClientQuotaType, quotaEntity: quota.ClientQuotaEntity): Unit = {}

  override def quotaResetRequired(quotaType: ClientQuotaType): Boolean = true

  override def updateClusterMetadata(cluster: Cluster): Boolean = false

  override def close(): Unit = {}

  override def configure(configs: util.Map[String, _]): Unit = {
    val newValue = configs.get(DummyClientQuotaCallback.dummyClientQuotaCallbackValueConfigKey)
    if (newValue != null) {
      value = Integer.parseInt(newValue.toString)
    }
  }

  override def reconfigurableConfigs(): util.Set[String] = Set(DummyClientQuotaCallback.dummyClientQuotaCallbackValueConfigKey).asJava

  override def validateReconfiguration(configs: util.Map[String, _]): Unit = {
  }

  override def reconfigure(configs: util.Map[String, _]): Unit = configure(configs)
}

object FakeConfigurableAuthorizer {
  val foobarConfigKey = "fake.configurable.authorizer.foobar.config"

  def fakeConfigurableAuthorizerConfigToInt(configs: util.Map[String, _]): Int = {
    val result = configs.get(foobarConfigKey)
    if (result == null) {
      0
    } else {
      val resultString = result.toString.trim()
      try {
        Integer.valueOf(resultString)
      } catch {
        case _: NumberFormatException => throw new ConfigException(s"Bad value of $foobarConfigKey: $resultString")
      }
    }
  }
}

class FakeConfigurableAuthorizer extends Authorizer with Reconfigurable {
  import FakeConfigurableAuthorizer._

  val foobar = new AtomicInteger(0)

  override def start(serverInfo: AuthorizerServerInfo): util.Map[Endpoint, _ <: CompletionStage[Void]] = {
    serverInfo.endpoints().asScala.map(e => e -> {
      val future = new CompletableFuture[Void]
      future.complete(null)
      future
    }).toMap.asJava
  }

  override def reconfigurableConfigs(): util.Set[String] = Set(foobarConfigKey).asJava

  override def validateReconfiguration(configs: util.Map[String, _]): Unit = {
    fakeConfigurableAuthorizerConfigToInt(configs)
  }

  override def reconfigure(configs: util.Map[String, _]): Unit = {
    foobar.set(fakeConfigurableAuthorizerConfigToInt(configs))
  }

  override def authorize(requestContext: AuthorizableRequestContext, actions: util.List[Action]): util.List[AuthorizationResult] = {
    actions.asScala.map(_ => AuthorizationResult.ALLOWED).toList.asJava
  }

  override def acls(filter: AclBindingFilter): lang.Iterable[AclBinding] = List[AclBinding]().asJava

  override def close(): Unit = {}

  override def configure(configs: util.Map[String, _]): Unit = {
    foobar.set(fakeConfigurableAuthorizerConfigToInt(configs))
  }

  override def createAcls(
    requestContext: AuthorizableRequestContext,
    aclBindings: util.List[AclBinding]
  ): util.List[_ <: CompletionStage[AclCreateResult]] = {
    Collections.emptyList()
  }

  override def deleteAcls(
    requestContext: AuthorizableRequestContext,
    aclBindingFilters: util.List[AclBindingFilter]
  ): util.List[_ <: CompletionStage[AclDeleteResult]] = {
    Collections.emptyList()
  }
}<|MERGE_RESOLUTION|>--- conflicted
+++ resolved
@@ -28,11 +28,7 @@
 import org.apache.kafka.common.acl.{AclBinding, AclBindingFilter}
 import org.apache.kafka.common.config.{ConfigException, ConfigResource}
 import org.apache.kafka.common.config.ConfigResource.Type
-<<<<<<< HEAD
-import org.apache.kafka.common.errors.{InvalidPartitionsException,PolicyViolationException, UnsupportedVersionException}
-=======
 import org.apache.kafka.common.errors.{InvalidPartitionsException, PolicyViolationException, UnsupportedVersionException}
->>>>>>> 0971924e
 import org.apache.kafka.common.message.DescribeClusterRequestData
 import org.apache.kafka.common.metadata.{ConfigRecord, FeatureLevelRecord}
 import org.apache.kafka.common.metrics.Metrics
@@ -888,11 +884,7 @@
       cluster.waitForReadyBrokers()
       val admin = Admin.create(cluster.clientProperties())
       try {
-<<<<<<< HEAD
-        val createResults = admin.createTopics(Arrays.asList(
-=======
         val createResults = admin.createTopics(util.Arrays.asList(
->>>>>>> 0971924e
           new NewTopic("foo", 1, 3.toShort),
           new NewTopic("bar", 2, 3.toShort))).values()
         createResults.get("foo").get()
