/*
 * Licensed to the Apache Software Foundation (ASF) under one or more
 * contributor license agreements. See the NOTICE file distributed with
 * this work for additional information regarding copyright ownership.
 * The ASF licenses this file to You under the Apache License, Version 2.0
 * (the "License"); you may not use this file except in compliance with
 * the License. You may obtain a copy of the License at
 *
 *    http://www.apache.org/licenses/LICENSE-2.0
 *
 * Unless required by applicable law or agreed to in writing, software
 * distributed under the License is distributed on an "AS IS" BASIS,
 * WITHOUT WARRANTIES OR CONDITIONS OF ANY KIND, either express or implied.
 * See the License for the specific language governing permissions and
 * limitations under the License.
 */
package org.apache.kafka.streams.kstream.internals;

import org.apache.kafka.common.metrics.Sensor;
import org.apache.kafka.streams.KeyValue;
import org.apache.kafka.streams.StreamsConfig;
import org.apache.kafka.streams.kstream.ValueJoinerWithKey;
import org.apache.kafka.streams.kstream.internals.KStreamImplJoin.TimeTracker;
import org.apache.kafka.streams.kstream.internals.KStreamImplJoin.TimeTrackerSupplier;
import org.apache.kafka.streams.processor.api.ContextualProcessor;
import org.apache.kafka.streams.processor.api.ProcessorContext;
import org.apache.kafka.streams.processor.api.ProcessorSupplier;
import org.apache.kafka.streams.processor.api.Record;
import org.apache.kafka.streams.processor.internals.InternalProcessorContext;
import org.apache.kafka.streams.processor.internals.metrics.StreamsMetricsImpl;
import org.apache.kafka.streams.state.KeyValueIterator;
import org.apache.kafka.streams.state.KeyValueStore;
import org.apache.kafka.streams.state.WindowStore;
import org.apache.kafka.streams.state.WindowStoreIterator;
import org.apache.kafka.streams.state.internals.LeftOrRightValue;
import org.apache.kafka.streams.state.internals.TimestampedKeyAndJoinSide;
import org.slf4j.Logger;
import org.slf4j.LoggerFactory;

import java.util.Optional;

import static org.apache.kafka.streams.StreamsConfig.InternalConfig.EMIT_INTERVAL_MS_KSTREAMS_OUTER_JOIN_SPURIOUS_RESULTS_FIX;
import static org.apache.kafka.streams.processor.internals.metrics.TaskMetrics.droppedRecordsSensor;

abstract class KStreamKStreamJoin<K, VLeft, VRight, VOut, VThis, VOther> implements ProcessorSupplier<K, VThis, K, VOut> {
    private static final Logger LOG = LoggerFactory.getLogger(KStreamKStreamJoin.class);

    private final String otherWindowName;
    private final long joinBeforeMs;
    private final long joinAfterMs;
    private final long joinGraceMs;
    private final boolean enableSpuriousResultFix;
    private final long windowsBeforeMs;
    private final long windowsAfterMs;

    private final boolean outer;
    private final Optional<String> outerJoinWindowName;
    private final ValueJoinerWithKey<? super K, ? super VThis, ? super VOther, ? extends VOut> joiner;

    private final TimeTrackerSupplier sharedTimeTrackerSupplier;

    KStreamKStreamJoin(final String otherWindowName,
                       final JoinWindowsInternal windows,
                       final ValueJoinerWithKey<? super K, ? super VThis, ? super VOther, ? extends VOut> joiner,
                       final boolean outer,
                       final Optional<String> outerJoinWindowName,
                       final long joinBeforeMs,
                       final long joinAfterMs,
                       final TimeTrackerSupplier sharedTimeTrackerSupplier) {
        this.otherWindowName = otherWindowName;
<<<<<<< HEAD
        if (isLeftSide) {
            this.joinBeforeMs = windows.beforeMs;
            this.joinAfterMs = windows.afterMs;
        } else {
            this.joinBeforeMs = windows.afterMs;
            this.joinAfterMs = windows.beforeMs;
        }
=======
        this.joinBeforeMs = joinBeforeMs;
        this.joinAfterMs = joinAfterMs;
>>>>>>> 0971924e
        this.windowsAfterMs = windows.afterMs;
        this.windowsBeforeMs = windows.beforeMs;
        this.joinGraceMs = windows.gracePeriodMs();
        this.enableSpuriousResultFix = windows.spuriousResultFixEnabled();
        this.joiner = joiner;
        this.outer = outer;
        this.outerJoinWindowName = outerJoinWindowName;
        this.sharedTimeTrackerSupplier = sharedTimeTrackerSupplier;
    }

    protected abstract class KStreamKStreamJoinProcessor extends ContextualProcessor<K, VThis, K, VOut> {
        private WindowStore<K, VOther> otherWindowStore;
        private Sensor droppedRecordsSensor;
        private Optional<KeyValueStore<TimestampedKeyAndJoinSide<K>, LeftOrRightValue<VLeft, VRight>>> outerJoinStore = Optional.empty();
        private InternalProcessorContext<K, VOut> internalProcessorContext;
        private TimeTracker sharedTimeTracker;

        @Override
        public void init(final ProcessorContext<K, VOut> context) {
            super.init(context);
            internalProcessorContext = (InternalProcessorContext<K, VOut>) context;

            final StreamsMetricsImpl metrics = (StreamsMetricsImpl) context.metrics();
            droppedRecordsSensor = droppedRecordsSensor(Thread.currentThread().getName(), context.taskId().toString(), metrics);
            otherWindowStore = context.getStateStore(otherWindowName);
            sharedTimeTracker = sharedTimeTrackerSupplier.get(context.taskId());

            if (enableSpuriousResultFix) {
                outerJoinStore = outerJoinWindowName.map(context::getStateStore);

                sharedTimeTracker.setEmitInterval(
                    StreamsConfig.InternalConfig.getLong(
                        context.appConfigs(),
                        EMIT_INTERVAL_MS_KSTREAMS_OUTER_JOIN_SPURIOUS_RESULTS_FIX,
                        1000L
                    )
                );
            }
        }

        @Override
        public void process(final Record<K, VThis> record) {

            final long inputRecordTimestamp = record.timestamp();

            sharedTimeTracker.advanceStreamTime(inputRecordTimestamp);

            if (outer && record.key() == null && record.value() != null) {
                context().forward(record.withValue(joiner.apply(record.key(), record.value(), null)));
                return;
            } else if (StreamStreamJoinUtil.skipRecord(record, LOG, droppedRecordsSensor, context())) {
                return;
            }

            // Emit all non-joined records which window has closed
            if (inputRecordTimestamp == sharedTimeTracker.streamTime) {
                outerJoinStore.ifPresent(store -> emitNonJoinedOuterRecords(store, record));
            }

<<<<<<< HEAD
            boolean needOuterJoin = outer;
            try (final WindowStoreIterator<V2> iter = otherWindowStore.fetch(record.key(), timeFrom, timeTo)) {
                while (iter.hasNext()) {
                    needOuterJoin = false;
                    final KeyValue<Long, V2> otherRecord = iter.next();
                    final long otherRecordTimestamp = otherRecord.key;

                    outerJoinStore.ifPresent(store -> {
                        // use putIfAbsent to first read and see if there's any values for the key,
                        // if yes delete the key, otherwise do not issue a put;
                        // we may delete some values with the same key early but since we are going
                        // range over all values of the same key even after failure, since the other window-store
                        // is only cleaned up by stream time, so this is okay for at-least-once.
                        store.putIfAbsent(TimestampedKeyAndJoinSide.make(!isLeftSide, record.key(), otherRecordTimestamp), null);
                    });

                    context().forward(
                        record.withValue(joiner.apply(record.key(), record.value(), otherRecord.value))
                               .withTimestamp(Math.max(inputRecordTimestamp, otherRecordTimestamp)));
                }
=======
            final long timeFrom = Math.max(0L, inputRecordTimestamp - joinBeforeMs);
            final long timeTo = Math.max(0L, inputRecordTimestamp + joinAfterMs);
            try (final WindowStoreIterator<VOther> iter = otherWindowStore.fetch(record.key(), timeFrom, timeTo)) {
                final boolean needOuterJoin = outer && !iter.hasNext();
                iter.forEachRemaining(otherRecord -> emitInnerJoin(record, otherRecord, inputRecordTimestamp));
>>>>>>> 0971924e

                if (needOuterJoin) {
                    // The maxStreamTime contains the max time observed in both sides of the join.
                    // Having access to the time observed in the other join side fixes the following
                    // problem:
                    //
                    // Say we have a window size of 5 seconds
                    //  1. A non-joined record with time T10 is seen in the left-topic (maxLeftStreamTime: 10)
                    //     The record is not processed yet, and is added to the outer-join store
                    //  2. A non-joined record with time T2 is seen in the right-topic (maxRightStreamTime: 2)
                    //     The record is not processed yet, and is added to the outer-join store
                    //  3. A joined record with time T11 is seen in the left-topic (maxLeftStreamTime: 11)
                    //     It is time to look at the expired records. T10 and T2 should be emitted, but
                    //     because T2 was late, then it is not fetched by the window store, so it is not processed
                    //
                    // See KStreamKStreamLeftJoinTest.testLowerWindowBound() tests
                    //
                    // This condition below allows us to process the out-of-order records without the need
                    // to hold it in the temporary outer store
                    if (!outerJoinStore.isPresent() || timeTo < sharedTimeTracker.streamTime) {
                        context().forward(record.withValue(joiner.apply(record.key(), record.value(), null)));
                    } else {
                        sharedTimeTracker.updatedMinTime(inputRecordTimestamp);
                        putInOuterJoinStore(record);
                    }
                }
            }
        }

        protected abstract TimestampedKeyAndJoinSide<K> makeThisKey(final K key, final long inputRecordTimestamp);

        protected abstract LeftOrRightValue<VLeft, VRight> makeThisValue(final VThis thisValue);

        protected abstract TimestampedKeyAndJoinSide<K> makeOtherKey(final K key, final long timestamp);

        protected abstract VThis getThisValue(final LeftOrRightValue<? extends VLeft, ? extends VRight> leftOrRightValue);

        protected abstract VOther getOtherValue(final LeftOrRightValue<? extends VLeft, ? extends VRight> leftOrRightValue);

        private void emitNonJoinedOuterRecords(final KeyValueStore<TimestampedKeyAndJoinSide<K>, LeftOrRightValue<VLeft, VRight>> store,
                                               final Record<K, VThis> record) {

            // calling `store.all()` creates an iterator what is an expensive operation on RocksDB;
            // to reduce runtime cost, we try to avoid paying those cost

            // only try to emit left/outer join results if there _might_ be any result records
            if (sharedTimeTracker.minTime + joinAfterMs + joinGraceMs >= sharedTimeTracker.streamTime) {
                return;
            }
            // throttle the emit frequency to a (configurable) interval;
            // we use processing time to decouple from data properties,
            // as throttling is a non-functional performance optimization
            if (internalProcessorContext.currentSystemTimeMs() < sharedTimeTracker.nextTimeToEmit) {
                return;
            }

            // Ensure `nextTimeToEmit` is synced with `currentSystemTimeMs`, if we dont set it everytime,
            // they can get out of sync during a clock drift
            sharedTimeTracker.nextTimeToEmit = internalProcessorContext.currentSystemTimeMs();
            sharedTimeTracker.advanceNextTimeToEmit();

            // reset to MAX_VALUE in case the store is empty
            sharedTimeTracker.minTime = Long.MAX_VALUE;

            try (final KeyValueIterator<TimestampedKeyAndJoinSide<K>, LeftOrRightValue<VLeft, VRight>> it = store.all()) {
                TimestampedKeyAndJoinSide<K> prevKey = null;

                boolean outerJoinLeftWindowOpen = false;
                boolean outerJoinRightWindowOpen = false;
                while (it.hasNext()) {
<<<<<<< HEAD
                    boolean outerJoinLeftBreak = false;
                    boolean outerJoinRightBreak = false;
                    final KeyValue<TimestampedKeyAndJoinSide<K>, LeftOrRightValue<V1, V2>> next = it.next();
                    final TimestampedKeyAndJoinSide<K> timestampedKeyAndJoinSide = next.key;
                    final LeftOrRightValue<V1, V2> value = next.value;
                    final K key = timestampedKeyAndJoinSide.getKey();
                    final long timestamp = timestampedKeyAndJoinSide.getTimestamp();
                    sharedTimeTracker.minTime = timestamp;

                    // Skip next records if window has not closed
                    final long outerJoinLookBackTimeMs = getOuterJoinLookBackTimeMs(timestampedKeyAndJoinSide);
                    if (sharedTimeTracker.minTime + outerJoinLookBackTimeMs + joinGraceMs >= sharedTimeTracker.streamTime) {
                        if (timestampedKeyAndJoinSide.isLeftSide()) {
                            outerJoinLeftBreak = true; // there are no more candidates to emit on left-outerJoin-side
                        } else {
                            outerJoinRightBreak = true; // there are no more candidates to emit on right-outerJoin-side
                        }
                        if (outerJoinLeftBreak && outerJoinRightBreak) {
                            break; // there are no more candidates to emit on left-outerJoin-side and
                                    // right-outerJoin-side
                        } else {
                            continue; // there are possibly candidates left on the other outerJoin-side
                        }
=======
                    final KeyValue<TimestampedKeyAndJoinSide<K>, LeftOrRightValue<VLeft, VRight>> nextKeyValue = it.next();
                    final TimestampedKeyAndJoinSide<K> timestampedKeyAndJoinSide = nextKeyValue.key;
                    sharedTimeTracker.minTime = timestampedKeyAndJoinSide.getTimestamp();
                    if (outerJoinLeftWindowOpen && outerJoinRightWindowOpen) {
                        // if windows are open for both joinSides we can break since there are no more candidates to emit
                        break;
>>>>>>> 0971924e
                    }

                    // Continue with the next outer record if window for this joinSide has not closed yet
                    // There might be an outer record for the other joinSide which window has not closed yet
                    // We rely on the <timestamp><left/right-boolean><key> ordering of KeyValueIterator
                    if (isOuterJoinWindowOpen(timestampedKeyAndJoinSide)) {
                        if (timestampedKeyAndJoinSide.isLeftSide()) {
                            outerJoinLeftWindowOpen = true; // there are no more candidates to emit on left-outerJoin-side
                        } else {
                            outerJoinRightWindowOpen = true; // there are no more candidates to emit on right-outerJoin-side
                        }
                        // We continue with the next outer record
                        continue;
                    }

                    final LeftOrRightValue<VLeft, VRight> leftOrRightValue = nextKeyValue.value;
                    forwardNonJoinedOuterRecords(record, timestampedKeyAndJoinSide, leftOrRightValue);

                    if (prevKey != null && !prevKey.equals(timestampedKeyAndJoinSide)) {
                        // blind-delete the previous key from the outer window store now it is emitted;
                        // we do this because this delete would remove the whole list of values of the same key,
                        // and hence if we delete eagerly and then fail, we would miss emitting join results of the later
                        // values in the list.
                        // we do not use delete() calls since it would incur extra get()
                        store.put(prevKey, null);
                    }
                    prevKey = timestampedKeyAndJoinSide;
                }

                // at the end of the iteration, we need to delete the last key
                if (prevKey != null) {
                    store.put(prevKey, null);
                }
            }
        }

<<<<<<< HEAD
        private long getOuterJoinLookBackTimeMs(final TimestampedKeyAndJoinSide<K> timestampedKeyAndJoinSide) {
=======
        private void forwardNonJoinedOuterRecords(final Record<K, VThis> record,
                                                  final TimestampedKeyAndJoinSide<K> timestampedKeyAndJoinSide,
                                                  final LeftOrRightValue<VLeft, VRight> leftOrRightValue) {
            final K key = timestampedKeyAndJoinSide.getKey();
            final long timestamp = timestampedKeyAndJoinSide.getTimestamp();
            final VThis thisValue = getThisValue(leftOrRightValue);
            final VOther otherValue = getOtherValue(leftOrRightValue);
            final VOut nullJoinedValue = joiner.apply(key, thisValue, otherValue);
            context().forward(
                    record.withKey(key).withValue(nullJoinedValue).withTimestamp(timestamp)
            );
        }

        private boolean isOuterJoinWindowOpen(final TimestampedKeyAndJoinSide<K> timestampedKeyAndJoinSide) {
            final long outerJoinLookBackTimeMs = getOuterJoinLookBackTimeMs(timestampedKeyAndJoinSide);
            return sharedTimeTracker.minTime + outerJoinLookBackTimeMs + joinGraceMs >= sharedTimeTracker.streamTime;
        }

        private long getOuterJoinLookBackTimeMs(
            final TimestampedKeyAndJoinSide<K> timestampedKeyAndJoinSide) {
>>>>>>> 0971924e
            // depending on the JoinSide we fill in the outerJoinLookBackTimeMs
            if (timestampedKeyAndJoinSide.isLeftSide()) {
                return windowsAfterMs; // On the left-JoinSide we look back in time
            } else {
                return windowsBeforeMs; // On the right-JoinSide we look forward in time
            }
        }

<<<<<<< HEAD
=======
        private void emitInnerJoin(final Record<K, VThis> thisRecord, final KeyValue<Long, VOther> otherRecord,
                                   final long inputRecordTimestamp) {
            outerJoinStore.ifPresent(store -> {
                // use putIfAbsent to first read and see if there's any values for the key,
                // if yes delete the key, otherwise do not issue a put;
                // we may delete some values with the same key early but since we are going
                // range over all values of the same key even after failure, since the other window-store
                // is only cleaned up by stream time, so this is okay for at-least-once.
                final TimestampedKeyAndJoinSide<K> otherKey = makeOtherKey(thisRecord.key(), otherRecord.key);
                store.putIfAbsent(otherKey, null);
            });

            context().forward(
                    thisRecord.withValue(joiner.apply(thisRecord.key(), thisRecord.value(), otherRecord.value))
                            .withTimestamp(Math.max(inputRecordTimestamp, otherRecord.key)));
        }

        private void putInOuterJoinStore(final Record<K, VThis> thisRecord) {
            outerJoinStore.ifPresent(store -> {
                final TimestampedKeyAndJoinSide<K> thisKey = makeThisKey(thisRecord.key(), thisRecord.timestamp());
                final LeftOrRightValue<VLeft, VRight> thisValue = makeThisValue(thisRecord.value());
                store.put(thisKey, thisValue);
            });
        }

>>>>>>> 0971924e
        @Override
        public void close() {
            sharedTimeTrackerSupplier.remove(context().taskId());
        }
    }
}<|MERGE_RESOLUTION|>--- conflicted
+++ resolved
@@ -68,18 +68,8 @@
                        final long joinAfterMs,
                        final TimeTrackerSupplier sharedTimeTrackerSupplier) {
         this.otherWindowName = otherWindowName;
-<<<<<<< HEAD
-        if (isLeftSide) {
-            this.joinBeforeMs = windows.beforeMs;
-            this.joinAfterMs = windows.afterMs;
-        } else {
-            this.joinBeforeMs = windows.afterMs;
-            this.joinAfterMs = windows.beforeMs;
-        }
-=======
         this.joinBeforeMs = joinBeforeMs;
         this.joinAfterMs = joinAfterMs;
->>>>>>> 0971924e
         this.windowsAfterMs = windows.afterMs;
         this.windowsBeforeMs = windows.beforeMs;
         this.joinGraceMs = windows.gracePeriodMs();
@@ -139,34 +129,11 @@
                 outerJoinStore.ifPresent(store -> emitNonJoinedOuterRecords(store, record));
             }
 
-<<<<<<< HEAD
-            boolean needOuterJoin = outer;
-            try (final WindowStoreIterator<V2> iter = otherWindowStore.fetch(record.key(), timeFrom, timeTo)) {
-                while (iter.hasNext()) {
-                    needOuterJoin = false;
-                    final KeyValue<Long, V2> otherRecord = iter.next();
-                    final long otherRecordTimestamp = otherRecord.key;
-
-                    outerJoinStore.ifPresent(store -> {
-                        // use putIfAbsent to first read and see if there's any values for the key,
-                        // if yes delete the key, otherwise do not issue a put;
-                        // we may delete some values with the same key early but since we are going
-                        // range over all values of the same key even after failure, since the other window-store
-                        // is only cleaned up by stream time, so this is okay for at-least-once.
-                        store.putIfAbsent(TimestampedKeyAndJoinSide.make(!isLeftSide, record.key(), otherRecordTimestamp), null);
-                    });
-
-                    context().forward(
-                        record.withValue(joiner.apply(record.key(), record.value(), otherRecord.value))
-                               .withTimestamp(Math.max(inputRecordTimestamp, otherRecordTimestamp)));
-                }
-=======
             final long timeFrom = Math.max(0L, inputRecordTimestamp - joinBeforeMs);
             final long timeTo = Math.max(0L, inputRecordTimestamp + joinAfterMs);
             try (final WindowStoreIterator<VOther> iter = otherWindowStore.fetch(record.key(), timeFrom, timeTo)) {
                 final boolean needOuterJoin = outer && !iter.hasNext();
                 iter.forEachRemaining(otherRecord -> emitInnerJoin(record, otherRecord, inputRecordTimestamp));
->>>>>>> 0971924e
 
                 if (needOuterJoin) {
                     // The maxStreamTime contains the max time observed in both sides of the join.
@@ -237,38 +204,12 @@
                 boolean outerJoinLeftWindowOpen = false;
                 boolean outerJoinRightWindowOpen = false;
                 while (it.hasNext()) {
-<<<<<<< HEAD
-                    boolean outerJoinLeftBreak = false;
-                    boolean outerJoinRightBreak = false;
-                    final KeyValue<TimestampedKeyAndJoinSide<K>, LeftOrRightValue<V1, V2>> next = it.next();
-                    final TimestampedKeyAndJoinSide<K> timestampedKeyAndJoinSide = next.key;
-                    final LeftOrRightValue<V1, V2> value = next.value;
-                    final K key = timestampedKeyAndJoinSide.getKey();
-                    final long timestamp = timestampedKeyAndJoinSide.getTimestamp();
-                    sharedTimeTracker.minTime = timestamp;
-
-                    // Skip next records if window has not closed
-                    final long outerJoinLookBackTimeMs = getOuterJoinLookBackTimeMs(timestampedKeyAndJoinSide);
-                    if (sharedTimeTracker.minTime + outerJoinLookBackTimeMs + joinGraceMs >= sharedTimeTracker.streamTime) {
-                        if (timestampedKeyAndJoinSide.isLeftSide()) {
-                            outerJoinLeftBreak = true; // there are no more candidates to emit on left-outerJoin-side
-                        } else {
-                            outerJoinRightBreak = true; // there are no more candidates to emit on right-outerJoin-side
-                        }
-                        if (outerJoinLeftBreak && outerJoinRightBreak) {
-                            break; // there are no more candidates to emit on left-outerJoin-side and
-                                    // right-outerJoin-side
-                        } else {
-                            continue; // there are possibly candidates left on the other outerJoin-side
-                        }
-=======
                     final KeyValue<TimestampedKeyAndJoinSide<K>, LeftOrRightValue<VLeft, VRight>> nextKeyValue = it.next();
                     final TimestampedKeyAndJoinSide<K> timestampedKeyAndJoinSide = nextKeyValue.key;
                     sharedTimeTracker.minTime = timestampedKeyAndJoinSide.getTimestamp();
                     if (outerJoinLeftWindowOpen && outerJoinRightWindowOpen) {
                         // if windows are open for both joinSides we can break since there are no more candidates to emit
                         break;
->>>>>>> 0971924e
                     }
 
                     // Continue with the next outer record if window for this joinSide has not closed yet
@@ -305,9 +246,6 @@
             }
         }
 
-<<<<<<< HEAD
-        private long getOuterJoinLookBackTimeMs(final TimestampedKeyAndJoinSide<K> timestampedKeyAndJoinSide) {
-=======
         private void forwardNonJoinedOuterRecords(final Record<K, VThis> record,
                                                   final TimestampedKeyAndJoinSide<K> timestampedKeyAndJoinSide,
                                                   final LeftOrRightValue<VLeft, VRight> leftOrRightValue) {
@@ -328,7 +266,6 @@
 
         private long getOuterJoinLookBackTimeMs(
             final TimestampedKeyAndJoinSide<K> timestampedKeyAndJoinSide) {
->>>>>>> 0971924e
             // depending on the JoinSide we fill in the outerJoinLookBackTimeMs
             if (timestampedKeyAndJoinSide.isLeftSide()) {
                 return windowsAfterMs; // On the left-JoinSide we look back in time
@@ -337,8 +274,6 @@
             }
         }
 
-<<<<<<< HEAD
-=======
         private void emitInnerJoin(final Record<K, VThis> thisRecord, final KeyValue<Long, VOther> otherRecord,
                                    final long inputRecordTimestamp) {
             outerJoinStore.ifPresent(store -> {
@@ -364,7 +299,6 @@
             });
         }
 
->>>>>>> 0971924e
         @Override
         public void close() {
             sharedTimeTrackerSupplier.remove(context().taskId());
