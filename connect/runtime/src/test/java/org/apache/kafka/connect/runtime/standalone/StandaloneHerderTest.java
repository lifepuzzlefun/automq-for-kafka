/*
 * Licensed to the Apache Software Foundation (ASF) under one or more
 * contributor license agreements. See the NOTICE file distributed with
 * this work for additional information regarding copyright ownership.
 * The ASF licenses this file to You under the Apache License, Version 2.0
 * (the "License"); you may not use this file except in compliance with
 * the License. You may obtain a copy of the License at
 *
 *    http://www.apache.org/licenses/LICENSE-2.0
 *
 * Unless required by applicable law or agreed to in writing, software
 * distributed under the License is distributed on an "AS IS" BASIS,
 * WITHOUT WARRANTIES OR CONDITIONS OF ANY KIND, either express or implied.
 * See the License for the specific language governing permissions and
 * limitations under the License.
 */
package org.apache.kafka.connect.runtime.standalone;

import org.apache.kafka.common.config.Config;
import org.apache.kafka.common.config.ConfigDef;
import org.apache.kafka.common.config.ConfigValue;
import org.apache.kafka.common.utils.MockTime;
import org.apache.kafka.connect.connector.Connector;
import org.apache.kafka.connect.connector.Task;
import org.apache.kafka.connect.errors.AlreadyExistsException;
import org.apache.kafka.connect.errors.ConnectException;
import org.apache.kafka.connect.errors.NotFoundException;
import org.apache.kafka.connect.runtime.AbstractStatus;
import org.apache.kafka.connect.runtime.ConnectorConfig;
import org.apache.kafka.connect.runtime.ConnectorStatus;
import org.apache.kafka.connect.runtime.Herder;
import org.apache.kafka.connect.runtime.HerderConnectorContext;
import org.apache.kafka.connect.runtime.RestartPlan;
import org.apache.kafka.connect.runtime.RestartRequest;
import org.apache.kafka.connect.runtime.SinkConnectorConfig;
import org.apache.kafka.connect.runtime.SourceConnectorConfig;
import org.apache.kafka.connect.runtime.TargetState;
import org.apache.kafka.connect.runtime.TaskConfig;
import org.apache.kafka.connect.runtime.TaskStatus;
import org.apache.kafka.connect.runtime.Worker;
import org.apache.kafka.connect.runtime.WorkerConfigTransformer;
import org.apache.kafka.connect.runtime.distributed.SampleConnectorClientConfigOverridePolicy;
import org.apache.kafka.connect.runtime.isolation.LoaderSwap;
import org.apache.kafka.connect.runtime.rest.entities.Message;
import org.apache.kafka.connect.storage.ClusterConfigState;
import org.apache.kafka.connect.runtime.isolation.PluginClassLoader;
import org.apache.kafka.connect.runtime.isolation.Plugins;
import org.apache.kafka.connect.runtime.rest.entities.ConnectorInfo;
import org.apache.kafka.connect.runtime.rest.entities.ConnectorStateInfo;
import org.apache.kafka.connect.runtime.rest.entities.ConnectorType;
import org.apache.kafka.connect.runtime.rest.entities.TaskInfo;
import org.apache.kafka.connect.runtime.rest.errors.BadRequestException;
import org.apache.kafka.connect.sink.SinkConnector;
import org.apache.kafka.connect.sink.SinkTask;
import org.apache.kafka.connect.source.SourceConnector;
import org.apache.kafka.connect.source.SourceTask;
import org.apache.kafka.connect.storage.MemoryConfigBackingStore;
import org.apache.kafka.connect.storage.StatusBackingStore;
import org.apache.kafka.connect.util.Callback;
import org.apache.kafka.connect.util.ConnectorTaskId;
import org.apache.kafka.connect.util.FutureCallback;
import org.junit.After;
import org.junit.Before;
import org.junit.Test;
import org.junit.runner.RunWith;
import org.mockito.ArgumentCaptor;
import org.mockito.Mock;
import org.mockito.junit.MockitoJUnitRunner;

import java.util.ArrayList;
import java.util.Collection;
import java.util.Collections;
import java.util.HashMap;
import java.util.HashSet;
import java.util.List;
import java.util.Map;
import java.util.Optional;
import java.util.concurrent.ExecutionException;
import java.util.concurrent.TimeUnit;
import java.util.concurrent.TimeoutException;

import static java.util.Collections.emptyList;
import static java.util.Collections.singleton;
import static java.util.Collections.singletonList;
import static java.util.Collections.singletonMap;
import static org.apache.kafka.connect.runtime.TopicCreationConfig.DEFAULT_TOPIC_CREATION_PREFIX;
import static org.apache.kafka.connect.runtime.TopicCreationConfig.PARTITIONS_CONFIG;
import static org.apache.kafka.connect.runtime.TopicCreationConfig.REPLICATION_FACTOR_CONFIG;
import static org.junit.Assert.assertEquals;
import static org.junit.Assert.assertNotNull;
import static org.junit.Assert.assertThrows;
import static org.junit.Assert.assertTrue;
import static org.junit.Assert.fail;
import static org.junit.jupiter.api.Assertions.assertInstanceOf;
import static org.mockito.ArgumentMatchers.any;
import static org.mockito.ArgumentMatchers.anyString;
import static org.mockito.ArgumentMatchers.eq;
import static org.mockito.Mockito.CALLS_REAL_METHODS;
import static org.mockito.Mockito.doAnswer;
import static org.mockito.Mockito.doNothing;
import static org.mockito.Mockito.doReturn;
import static org.mockito.Mockito.isNull;
import static org.mockito.Mockito.mock;
import static org.mockito.Mockito.never;
import static org.mockito.Mockito.reset;
import static org.mockito.Mockito.times;
import static org.mockito.Mockito.verify;
import static org.mockito.Mockito.verifyNoMoreInteractions;
import static org.mockito.Mockito.when;
import static org.mockito.Mockito.withSettings;

@RunWith(MockitoJUnitRunner.StrictStubs.class)
@SuppressWarnings("unchecked")
public class StandaloneHerderTest {
    private static final String CONNECTOR_NAME = "test";
    private static final String TOPICS_LIST_STR = "topic1,topic2";
    private static final String WORKER_ID = "localhost:8083";
    private static final String KAFKA_CLUSTER_ID = "I4ZmrWqfT2e-upky_4fdPA";
    private static final Long WAIT_TIME_MS = 15000L;

    private enum SourceSink {
        SOURCE, SINK
    }

    private StandaloneHerder herder;

    @Mock
    protected Worker worker;
    @Mock
    protected WorkerConfigTransformer transformer;
    @Mock
    private Plugins plugins;
    @Mock
    private PluginClassLoader pluginLoader;
    @Mock
    private LoaderSwap loaderSwap;
    protected FutureCallback<Herder.Created<ConnectorInfo>> createCallback;
    @Mock
    protected StatusBackingStore statusBackingStore;
    private final SampleConnectorClientConfigOverridePolicy
            noneConnectorClientConfigOverridePolicy = new SampleConnectorClientConfigOverridePolicy();

    @Before
    public void setup() throws ExecutionException, InterruptedException {
        herder = mock(StandaloneHerder.class, withSettings()
                .useConstructor(worker, WORKER_ID, KAFKA_CLUSTER_ID, statusBackingStore, new MemoryConfigBackingStore(transformer), noneConnectorClientConfigOverridePolicy, new MockTime())
                .defaultAnswer(CALLS_REAL_METHODS));
        createCallback = new FutureCallback<>();
        final ArgumentCaptor<Map<String, String>> configCapture = ArgumentCaptor.forClass(Map.class);
        when(transformer.transform(eq(CONNECTOR_NAME), configCapture.capture())).thenAnswer(invocation -> configCapture.getValue());
    }

    @After
    public void tearDown() {
        verifyNoMoreInteractions(worker, statusBackingStore);
        herder.stop();
    }

    @Test
    public void testCreateSourceConnector() throws Exception {
        expectAdd(SourceSink.SOURCE);

        Map<String, String> config = connectorConfig(SourceSink.SOURCE);
        expectConfigValidation(SourceSink.SOURCE, config);

        herder.putConnectorConfig(CONNECTOR_NAME, config, false, createCallback);
        Herder.Created<ConnectorInfo> connectorInfo = createCallback.get(WAIT_TIME_MS, TimeUnit.MILLISECONDS);
        assertEquals(createdInfo(SourceSink.SOURCE), connectorInfo.result());
    }

    @Test
    public void testCreateConnectorFailedValidation() {
        // Basic validation should be performed and return an error, but should still evaluate the connector's config

        Map<String, String> config = connectorConfig(SourceSink.SOURCE);
        config.remove(ConnectorConfig.NAME_CONFIG);

        Connector connectorMock = mock(SourceConnector.class);
        when(worker.configTransformer()).thenReturn(transformer);
        final ArgumentCaptor<Map<String, String>> configCapture = ArgumentCaptor.forClass(Map.class);
        when(transformer.transform(configCapture.capture())).thenAnswer(invocation -> configCapture.getValue());
        when(worker.getPlugins()).thenReturn(plugins);
        when(plugins.newConnector(anyString())).thenReturn(connectorMock);
        when(plugins.connectorLoader(anyString())).thenReturn(pluginLoader);
        when(plugins.withClassLoader(pluginLoader)).thenReturn(loaderSwap);

        when(connectorMock.config()).thenReturn(new ConfigDef());

        ConfigValue validatedValue = new ConfigValue("foo.bar");
        when(connectorMock.validate(config)).thenReturn(new Config(singletonList(validatedValue)));

        herder.putConnectorConfig(CONNECTOR_NAME, config, false, createCallback);

        ExecutionException exception = assertThrows(ExecutionException.class, () -> createCallback.get(WAIT_TIME_MS, TimeUnit.MILLISECONDS));
        if (BadRequestException.class != exception.getCause().getClass()) {
            throw new AssertionError(exception.getCause());
        }
        verify(loaderSwap).close();
    }

    @Test
    public void testCreateConnectorAlreadyExists() throws Throwable {
        // First addition should succeed
        expectAdd(SourceSink.SOURCE);

        Map<String, String> config = connectorConfig(SourceSink.SOURCE);
        expectConfigValidation(SourceSink.SOURCE, config, config);

        herder.putConnectorConfig(CONNECTOR_NAME, config, false, createCallback);
        Herder.Created<ConnectorInfo> connectorInfo = createCallback.get(WAIT_TIME_MS, TimeUnit.MILLISECONDS);
        assertEquals(createdInfo(SourceSink.SOURCE), connectorInfo.result());

        // Second should fail
        FutureCallback<Herder.Created<ConnectorInfo>> failedCreateCallback = new FutureCallback<>();
        // No new connector is created
        herder.putConnectorConfig(CONNECTOR_NAME, config, false, failedCreateCallback);
        ExecutionException exception = assertThrows(ExecutionException.class, () -> failedCreateCallback.get(WAIT_TIME_MS, TimeUnit.MILLISECONDS));
        if (AlreadyExistsException.class != exception.getCause().getClass()) {
            throw new AssertionError(exception.getCause());
        }
        verify(loaderSwap, times(2)).close();
    }

    @Test
    public void testCreateSinkConnector() throws Exception {
        expectAdd(SourceSink.SINK);

        Map<String, String> config = connectorConfig(SourceSink.SINK);
        expectConfigValidation(SourceSink.SINK, config);

        herder.putConnectorConfig(CONNECTOR_NAME, config, false, createCallback);
        Herder.Created<ConnectorInfo> connectorInfo = createCallback.get(WAIT_TIME_MS, TimeUnit.MILLISECONDS);
        assertEquals(createdInfo(SourceSink.SINK), connectorInfo.result());
    }

    @Test
    public void testCreateConnectorWithStoppedInitialState() throws Exception {
        Map<String, String> config = connectorConfig(SourceSink.SINK);
        expectConfigValidation(SourceSink.SINK, config);

        // Only the connector should be created; we expect no tasks to be spawned for a connector created with a paused or stopped initial state
        mockStartConnector(config, null, TargetState.STOPPED, null);

        when(worker.isRunning(CONNECTOR_NAME)).thenReturn(true);
        when(herder.connectorType(any())).thenReturn(ConnectorType.SINK);

        herder.putConnectorConfig(CONNECTOR_NAME, config, TargetState.STOPPED, false, createCallback);
        Herder.Created<ConnectorInfo> connectorInfo = createCallback.get(WAIT_TIME_MS, TimeUnit.MILLISECONDS);
        assertEquals(
                new ConnectorInfo(CONNECTOR_NAME, connectorConfig(SourceSink.SINK), Collections.emptyList(), ConnectorType.SINK),
                connectorInfo.result()
        );
        verify(loaderSwap).close();
    }

    @Test
    public void testDestroyConnector() throws Exception {
        expectAdd(SourceSink.SOURCE);

        Map<String, String> config = connectorConfig(SourceSink.SOURCE);
        expectConfigValidation(SourceSink.SOURCE, config);

        when(statusBackingStore.getAll(CONNECTOR_NAME)).thenReturn(Collections.emptyList());

        herder.putConnectorConfig(CONNECTOR_NAME, config, false, createCallback);
        Herder.Created<ConnectorInfo> connectorInfo = createCallback.get(WAIT_TIME_MS, TimeUnit.MILLISECONDS);
        assertEquals(createdInfo(SourceSink.SOURCE), connectorInfo.result());

        FutureCallback<Herder.Created<ConnectorInfo>> deleteCallback = new FutureCallback<>();
        expectDestroy();
        herder.deleteConnectorConfig(CONNECTOR_NAME, deleteCallback);
        verify(herder).onDeletion(CONNECTOR_NAME);
        verify(statusBackingStore).put(new TaskStatus(new ConnectorTaskId(CONNECTOR_NAME, 0), TaskStatus.State.DESTROYED, WORKER_ID, 0));
        verify(statusBackingStore).put(new ConnectorStatus(CONNECTOR_NAME, ConnectorStatus.State.DESTROYED, WORKER_ID, 0));
        deleteCallback.get(WAIT_TIME_MS, TimeUnit.MILLISECONDS);

        // Second deletion should fail since the connector is gone
        FutureCallback<Herder.Created<ConnectorInfo>> failedDeleteCallback = new FutureCallback<>();
        herder.deleteConnectorConfig(CONNECTOR_NAME, failedDeleteCallback);
        ExecutionException e = assertThrows(
                "Should have thrown NotFoundException",
                ExecutionException.class,
                () -> failedDeleteCallback.get(WAIT_TIME_MS, TimeUnit.MILLISECONDS)
        );
        assertInstanceOf(NotFoundException.class, e.getCause());
    }

    @Test
    public void testRestartConnectorSameTaskConfigs() throws Exception {
        expectAdd(SourceSink.SOURCE);

        Map<String, String> config = connectorConfig(SourceSink.SOURCE);
        expectConfigValidation(SourceSink.SOURCE, config);

        mockStartConnector(config, TargetState.STARTED, TargetState.STARTED, null);

        when(worker.connectorNames()).thenReturn(Collections.singleton(CONNECTOR_NAME));
        when(worker.getPlugins()).thenReturn(plugins);
        // same task configs as earlier, so don't expect a new set of tasks to be brought up
        when(worker.connectorTaskConfigs(CONNECTOR_NAME, new SourceConnectorConfig(plugins, config, true)))
                .thenReturn(Collections.singletonList(taskConfig(SourceSink.SOURCE)));

        herder.putConnectorConfig(CONNECTOR_NAME, config, false, createCallback);
        Herder.Created<ConnectorInfo> connectorInfo = createCallback.get(WAIT_TIME_MS, TimeUnit.MILLISECONDS);
        assertEquals(createdInfo(SourceSink.SOURCE), connectorInfo.result());

        FutureCallback<Void> restartCallback = new FutureCallback<>();
        herder.restartConnector(CONNECTOR_NAME, restartCallback);
        restartCallback.get(WAIT_TIME_MS, TimeUnit.MILLISECONDS);
        verify(worker).stopAndAwaitConnector(eq(CONNECTOR_NAME));
    }

    @Test
    public void testRestartConnectorNewTaskConfigs() throws Exception {
        expectAdd(SourceSink.SOURCE);

        Map<String, String> config = connectorConfig(SourceSink.SOURCE);
        ConnectorTaskId taskId = new ConnectorTaskId(CONNECTOR_NAME, 0);
        expectConfigValidation(SourceSink.SOURCE, config);

        herder.putConnectorConfig(CONNECTOR_NAME, config, false, createCallback);
        Herder.Created<ConnectorInfo> connectorInfo = createCallback.get(WAIT_TIME_MS, TimeUnit.MILLISECONDS);
        assertEquals(createdInfo(SourceSink.SOURCE), connectorInfo.result());

        mockStartConnector(config, TargetState.STARTED, TargetState.STARTED, null);

        when(worker.connectorNames()).thenReturn(Collections.singleton(CONNECTOR_NAME));
        when(worker.getPlugins()).thenReturn(plugins);
        // changed task configs, expect a new set of tasks to be brought up (and the old ones to be stopped)
        Map<String, String> taskConfigs = taskConfig(SourceSink.SOURCE);
        taskConfigs.put("k", "v");
        when(worker.connectorTaskConfigs(CONNECTOR_NAME, new SourceConnectorConfig(plugins, config, true)))
                .thenReturn(Collections.singletonList(taskConfigs));

        when(worker.startSourceTask(eq(new ConnectorTaskId(CONNECTOR_NAME, 0)), any(), eq(connectorConfig(SourceSink.SOURCE)), eq(taskConfigs), eq(herder), eq(TargetState.STARTED))).thenReturn(true);

        FutureCallback<Void> restartCallback = new FutureCallback<>();
        expectStop();
        herder.restartConnector(CONNECTOR_NAME, restartCallback);
        verify(statusBackingStore).put(new TaskStatus(taskId, TaskStatus.State.DESTROYED, WORKER_ID, 0));
        restartCallback.get(WAIT_TIME_MS, TimeUnit.MILLISECONDS);
    }

    @Test
    public void testRestartConnectorFailureOnStart() throws Exception {
        expectAdd(SourceSink.SOURCE);

        Map<String, String> config = connectorConfig(SourceSink.SOURCE);
        expectConfigValidation(SourceSink.SOURCE, config);

        doNothing().when(worker).stopAndAwaitConnector(CONNECTOR_NAME);


        Exception exception = new ConnectException("Failed to start connector");

        herder.putConnectorConfig(CONNECTOR_NAME, config, false, createCallback);
        Herder.Created<ConnectorInfo> connectorInfo = createCallback.get(WAIT_TIME_MS, TimeUnit.MILLISECONDS);
        assertEquals(createdInfo(SourceSink.SOURCE), connectorInfo.result());
        FutureCallback<Void> restartCallback = new FutureCallback<>();
        mockStartConnector(config, null, TargetState.STARTED, exception);
        herder.restartConnector(CONNECTOR_NAME, restartCallback);
        try {
            restartCallback.get(WAIT_TIME_MS, TimeUnit.MILLISECONDS);
            fail();
        } catch (ExecutionException e) {
            assertEquals(exception, e.getCause());
        }
    }

    @Test
    public void testRestartTask() throws Exception {
        ConnectorTaskId taskId = new ConnectorTaskId(CONNECTOR_NAME, 0);
        expectAdd(SourceSink.SOURCE);

        Map<String, String> connectorConfig = connectorConfig(SourceSink.SOURCE);

        expectConfigValidation(SourceSink.SOURCE, connectorConfig);

        doNothing().when(worker).stopAndAwaitTask(taskId);

        ClusterConfigState configState = new ClusterConfigState(
                -1,
                null,
                Collections.singletonMap(CONNECTOR_NAME, 1),
                Collections.singletonMap(CONNECTOR_NAME, connectorConfig),
                Collections.singletonMap(CONNECTOR_NAME, TargetState.STARTED),
                Collections.singletonMap(taskId, taskConfig(SourceSink.SOURCE)),
                Collections.emptyMap(),
                Collections.emptyMap(),
                new HashSet<>(),
                new HashSet<>(),
                transformer);
        when(worker.startSourceTask(taskId, configState, connectorConfig, taskConfig(SourceSink.SOURCE), herder, TargetState.STARTED))
                .thenReturn(true);

        herder.putConnectorConfig(CONNECTOR_NAME, connectorConfig, false, createCallback);
        Herder.Created<ConnectorInfo> connectorInfo = createCallback.get(WAIT_TIME_MS, TimeUnit.MILLISECONDS);
        createCallback.get(WAIT_TIME_MS, TimeUnit.MILLISECONDS);
        assertEquals(createdInfo(SourceSink.SOURCE), connectorInfo.result());

        FutureCallback<Void> restartTaskCallback = new FutureCallback<>();
        herder.restartTask(taskId, restartTaskCallback);
        restartTaskCallback.get(WAIT_TIME_MS, TimeUnit.MILLISECONDS);
    }

    @Test
    public void testRestartTaskFailureOnStart() throws Exception {
        ConnectorTaskId taskId = new ConnectorTaskId(CONNECTOR_NAME, 0);
        expectAdd(SourceSink.SOURCE);

        Map<String, String> connectorConfig = connectorConfig(SourceSink.SOURCE);
        expectConfigValidation(SourceSink.SOURCE, connectorConfig);

        ClusterConfigState configState = new ClusterConfigState(
                -1,
                null,
                Collections.singletonMap(CONNECTOR_NAME, 1),
                Collections.singletonMap(CONNECTOR_NAME, connectorConfig),
                Collections.singletonMap(CONNECTOR_NAME, TargetState.STARTED),
                Collections.singletonMap(new ConnectorTaskId(CONNECTOR_NAME, 0), taskConfig(SourceSink.SOURCE)),
                Collections.emptyMap(),
                Collections.emptyMap(),
                new HashSet<>(),
                new HashSet<>(),
                transformer);
        when(worker.startSourceTask(taskId, configState, connectorConfig, taskConfig(SourceSink.SOURCE), herder, TargetState.STARTED))
                .thenReturn(false);

        herder.putConnectorConfig(CONNECTOR_NAME, connectorConfig, false, createCallback);
        Herder.Created<ConnectorInfo> connectorInfo = createCallback.get(WAIT_TIME_MS, TimeUnit.MILLISECONDS);
        assertEquals(createdInfo(SourceSink.SOURCE), connectorInfo.result());

        FutureCallback<Void> cb = new FutureCallback<>();
        herder.restartTask(taskId, cb);
        verify(worker).stopAndAwaitTask(taskId);
        try {
            cb.get(WAIT_TIME_MS, TimeUnit.MILLISECONDS);
            fail("Expected restart callback to raise an exception");
        } catch (ExecutionException exception) {
            assertEquals(ConnectException.class, exception.getCause().getClass());
        }
    }

    @Test
    public void testRestartConnectorAndTasksUnknownConnector() {
        FutureCallback<ConnectorStateInfo> restartCallback = new FutureCallback<>();
        RestartRequest restartRequest = new RestartRequest("UnknownConnector", false, true);
        herder.restartConnectorAndTasks(restartRequest, restartCallback);
<<<<<<< HEAD
        ExecutionException ee = assertThrows(ExecutionException.class, () -> restartCallback.get(1000L, TimeUnit.MILLISECONDS));
=======
        ExecutionException ee = assertThrows(ExecutionException.class, () -> restartCallback.get(WAIT_TIME_MS, TimeUnit.MILLISECONDS));
>>>>>>> 0971924e
        assertInstanceOf(NotFoundException.class, ee.getCause());
    }

    @Test
    public void testRestartConnectorAndTasksNoStatus() throws Exception {
        RestartRequest restartRequest = new RestartRequest(CONNECTOR_NAME, false, true);
        doReturn(Optional.empty()).when(herder).buildRestartPlan(restartRequest);

        expectAdd(SourceSink.SINK);

        Map<String, String> connectorConfig = connectorConfig(SourceSink.SINK);
        expectConfigValidation(SourceSink.SINK, connectorConfig);

        herder.putConnectorConfig(CONNECTOR_NAME, connectorConfig, false, createCallback);
        Herder.Created<ConnectorInfo> connectorInfo = createCallback.get(WAIT_TIME_MS, TimeUnit.MILLISECONDS);
        assertEquals(createdInfo(SourceSink.SINK), connectorInfo.result());

        FutureCallback<ConnectorStateInfo> restartCallback = new FutureCallback<>();
        herder.restartConnectorAndTasks(restartRequest, restartCallback);
<<<<<<< HEAD
        ExecutionException ee = assertThrows(ExecutionException.class, () -> restartCallback.get(1000L, TimeUnit.MILLISECONDS));
=======
        ExecutionException ee = assertThrows(ExecutionException.class, () -> restartCallback.get(WAIT_TIME_MS, TimeUnit.MILLISECONDS));
>>>>>>> 0971924e
        assertInstanceOf(NotFoundException.class, ee.getCause());
        assertTrue(ee.getMessage().contains("Status for connector"));
    }

    @Test
    public void testRestartConnectorAndTasksNoRestarts() throws Exception {
        RestartRequest restartRequest = new RestartRequest(CONNECTOR_NAME, false, true);
        RestartPlan restartPlan = mock(RestartPlan.class);
        ConnectorStateInfo connectorStateInfo = mock(ConnectorStateInfo.class);
        when(restartPlan.shouldRestartConnector()).thenReturn(false);
        when(restartPlan.shouldRestartTasks()).thenReturn(false);
        when(restartPlan.restartConnectorStateInfo()).thenReturn(connectorStateInfo);
        doReturn(Optional.of(restartPlan)).when(herder).buildRestartPlan(restartRequest);

        expectAdd(SourceSink.SINK);

        Map<String, String> connectorConfig = connectorConfig(SourceSink.SINK);
        expectConfigValidation(SourceSink.SINK, connectorConfig);

        herder.putConnectorConfig(CONNECTOR_NAME, connectorConfig, false, createCallback);
        Herder.Created<ConnectorInfo> connectorInfo = createCallback.get(WAIT_TIME_MS, TimeUnit.MILLISECONDS);
        assertEquals(createdInfo(SourceSink.SINK), connectorInfo.result());

        FutureCallback<ConnectorStateInfo> restartCallback = new FutureCallback<>();
        herder.restartConnectorAndTasks(restartRequest, restartCallback);
        assertEquals(connectorStateInfo, restartCallback.get(WAIT_TIME_MS, TimeUnit.MILLISECONDS));
    }

    @Test
    public void testRestartConnectorAndTasksOnlyConnector() throws Exception {
        RestartRequest restartRequest = new RestartRequest(CONNECTOR_NAME, false, true);
        RestartPlan restartPlan = mock(RestartPlan.class);
        ConnectorStateInfo connectorStateInfo = mock(ConnectorStateInfo.class);
        when(restartPlan.shouldRestartConnector()).thenReturn(true);
        when(restartPlan.shouldRestartTasks()).thenReturn(false);
        when(restartPlan.restartConnectorStateInfo()).thenReturn(connectorStateInfo);
        doReturn(Optional.of(restartPlan)).when(herder).buildRestartPlan(restartRequest);

        expectAdd(SourceSink.SINK);

        Map<String, String> connectorConfig = connectorConfig(SourceSink.SINK);
        expectConfigValidation(SourceSink.SINK, connectorConfig);

        doNothing().when(worker).stopAndAwaitConnector(CONNECTOR_NAME);

        mockStartConnector(connectorConfig, null, TargetState.STARTED, null);

        herder.putConnectorConfig(CONNECTOR_NAME, connectorConfig, false, createCallback);
        Herder.Created<ConnectorInfo> connectorInfo = createCallback.get(WAIT_TIME_MS, TimeUnit.MILLISECONDS);
        assertEquals(createdInfo(SourceSink.SINK), connectorInfo.result());

        FutureCallback<ConnectorStateInfo> restartCallback = new FutureCallback<>();
        herder.restartConnectorAndTasks(restartRequest, restartCallback);
        assertEquals(connectorStateInfo, restartCallback.get(WAIT_TIME_MS, TimeUnit.MILLISECONDS));

        verifyConnectorStatusRestart();
    }

    @Test
    public void testRestartConnectorAndTasksOnlyTasks() throws Exception {
        ConnectorTaskId taskId = new ConnectorTaskId(CONNECTOR_NAME, 0);
        RestartRequest restartRequest = new RestartRequest(CONNECTOR_NAME, false, true);
        RestartPlan restartPlan = mock(RestartPlan.class);
        ConnectorStateInfo connectorStateInfo = mock(ConnectorStateInfo.class);
        when(restartPlan.shouldRestartConnector()).thenReturn(false);
        when(restartPlan.shouldRestartTasks()).thenReturn(true);
        when(restartPlan.restartTaskCount()).thenReturn(1);
        when(restartPlan.totalTaskCount()).thenReturn(1);
        when(restartPlan.taskIdsToRestart()).thenReturn(Collections.singletonList(taskId));
        when(restartPlan.restartConnectorStateInfo()).thenReturn(connectorStateInfo);
        doReturn(Optional.of(restartPlan)).when(herder).buildRestartPlan(restartRequest);

        expectAdd(SourceSink.SINK);

        Map<String, String> connectorConfig = connectorConfig(SourceSink.SINK);
        expectConfigValidation(SourceSink.SINK, connectorConfig);

        doNothing().when(worker).stopAndAwaitTasks(Collections.singletonList(taskId));

        ClusterConfigState configState = new ClusterConfigState(
                -1,
                null,
                Collections.singletonMap(CONNECTOR_NAME, 1),
                Collections.singletonMap(CONNECTOR_NAME, connectorConfig),
                Collections.singletonMap(CONNECTOR_NAME, TargetState.STARTED),
                Collections.singletonMap(taskId, taskConfig(SourceSink.SINK)),
                Collections.emptyMap(),
                Collections.emptyMap(),
                new HashSet<>(),
                new HashSet<>(),
                transformer);
        when(worker.startSinkTask(taskId, configState, connectorConfig, taskConfig(SourceSink.SINK), herder, TargetState.STARTED))
                .thenReturn(true);

        herder.putConnectorConfig(CONNECTOR_NAME, connectorConfig, false, createCallback);
        Herder.Created<ConnectorInfo> connectorInfo = createCallback.get(WAIT_TIME_MS, TimeUnit.MILLISECONDS);
        assertEquals(createdInfo(SourceSink.SINK), connectorInfo.result());

        FutureCallback<ConnectorStateInfo> restartCallback = new FutureCallback<>();
        herder.restartConnectorAndTasks(restartRequest, restartCallback);
        assertEquals(connectorStateInfo, restartCallback.get(WAIT_TIME_MS, TimeUnit.MILLISECONDS));
        ArgumentCaptor<TaskStatus> taskStatus = ArgumentCaptor.forClass(TaskStatus.class);
        verify(statusBackingStore).put(taskStatus.capture());
        assertEquals(AbstractStatus.State.RESTARTING, taskStatus.getValue().state());
        assertEquals(taskId, taskStatus.getValue().id());
    }

    @Test
    public void testRestartConnectorAndTasksBoth() throws Exception {
        ConnectorTaskId taskId = new ConnectorTaskId(CONNECTOR_NAME, 0);
        RestartRequest restartRequest = new RestartRequest(CONNECTOR_NAME, false, true);
        RestartPlan restartPlan = mock(RestartPlan.class);
        ConnectorStateInfo connectorStateInfo = mock(ConnectorStateInfo.class);
        when(restartPlan.shouldRestartConnector()).thenReturn(true);
        when(restartPlan.shouldRestartTasks()).thenReturn(true);
        when(restartPlan.restartTaskCount()).thenReturn(1);
        when(restartPlan.totalTaskCount()).thenReturn(1);
        when(restartPlan.taskIdsToRestart()).thenReturn(Collections.singletonList(taskId));
        when(restartPlan.restartConnectorStateInfo()).thenReturn(connectorStateInfo);
        doReturn(Optional.of(restartPlan)).when(herder).buildRestartPlan(restartRequest);

        ArgumentCaptor<TaskStatus> taskStatus = ArgumentCaptor.forClass(TaskStatus.class);

        expectAdd(SourceSink.SINK);

        Map<String, String> connectorConfig = connectorConfig(SourceSink.SINK);
        expectConfigValidation(SourceSink.SINK, connectorConfig);

        doNothing().when(worker).stopAndAwaitConnector(CONNECTOR_NAME);
        doNothing().when(worker).stopAndAwaitTasks(Collections.singletonList(taskId));

        mockStartConnector(connectorConfig, null, TargetState.STARTED, null);

        ClusterConfigState configState = new ClusterConfigState(
                -1,
                null,
                Collections.singletonMap(CONNECTOR_NAME, 1),
                Collections.singletonMap(CONNECTOR_NAME, connectorConfig),
                Collections.singletonMap(CONNECTOR_NAME, TargetState.STARTED),
                Collections.singletonMap(taskId, taskConfig(SourceSink.SINK)),
                Collections.emptyMap(),
                Collections.emptyMap(),
                new HashSet<>(),
                new HashSet<>(),
                transformer);
        when(worker.startSinkTask(taskId, configState, connectorConfig, taskConfig(SourceSink.SINK), herder, TargetState.STARTED))
                .thenReturn(true);

        herder.putConnectorConfig(CONNECTOR_NAME, connectorConfig, false, createCallback);
        Herder.Created<ConnectorInfo> connectorInfo = createCallback.get(WAIT_TIME_MS, TimeUnit.MILLISECONDS);
        assertEquals(createdInfo(SourceSink.SINK), connectorInfo.result());

        FutureCallback<ConnectorStateInfo> restartCallback = new FutureCallback<>();
        herder.restartConnectorAndTasks(restartRequest, restartCallback);
        assertEquals(connectorStateInfo, restartCallback.get(WAIT_TIME_MS, TimeUnit.MILLISECONDS));

        verifyConnectorStatusRestart();
        verify(statusBackingStore).put(taskStatus.capture());
        assertEquals(AbstractStatus.State.RESTARTING, taskStatus.getValue().state());
        assertEquals(taskId, taskStatus.getValue().id());
    }

    @Test
    public void testCreateAndStop() throws Exception {
        expectAdd(SourceSink.SOURCE);

        Map<String, String> connectorConfig = connectorConfig(SourceSink.SOURCE);
        expectConfigValidation(SourceSink.SOURCE, connectorConfig);

        expectStop();

        herder.putConnectorConfig(CONNECTOR_NAME, connectorConfig, false, createCallback);
        Herder.Created<ConnectorInfo> connectorInfo = createCallback.get(WAIT_TIME_MS, TimeUnit.MILLISECONDS);
        assertEquals(createdInfo(SourceSink.SOURCE), connectorInfo.result());

        // herder.stop() should stop any running connectors and tasks even if destroyConnector was not invoked
        herder.stop();
        assertTrue(noneConnectorClientConfigOverridePolicy.isClosed());
        verify(worker).stop();
        verify(statusBackingStore).stop();
        verify(statusBackingStore).put(new TaskStatus(new ConnectorTaskId(CONNECTOR_NAME, 0), AbstractStatus.State.DESTROYED, WORKER_ID, 0));
    }

    @Test
    public void testAccessors() throws Exception {
        Map<String, String> connConfig = connectorConfig(SourceSink.SOURCE);
        System.out.println(connConfig);

        Callback<Collection<String>> listConnectorsCb = mock(Callback.class);
        Callback<ConnectorInfo> connectorInfoCb = mock(Callback.class);
        Callback<Map<String, String>> connectorConfigCb = mock(Callback.class);
        Callback<List<TaskInfo>> taskConfigsCb = mock(Callback.class);
        Callback<Map<ConnectorTaskId, Map<String, String>>> tasksConfigCb = mock(Callback.class);

        // Check accessors with empty worker
        doNothing().when(listConnectorsCb).onCompletion(null, Collections.EMPTY_SET);
        doNothing().when(connectorInfoCb).onCompletion(any(NotFoundException.class), isNull());
        doNothing().when(taskConfigsCb).onCompletion(any(NotFoundException.class), isNull());
        doNothing().when(tasksConfigCb).onCompletion(any(NotFoundException.class), isNull());
        doNothing().when(connectorConfigCb).onCompletion(any(NotFoundException.class), isNull());


        expectAdd(SourceSink.SOURCE);
        expectConfigValidation(SourceSink.SOURCE, connConfig);

        // Validate accessors with 1 connector
        doNothing().when(listConnectorsCb).onCompletion(null, singleton(CONNECTOR_NAME));
        ConnectorInfo connInfo = new ConnectorInfo(CONNECTOR_NAME, connConfig, singletonList(new ConnectorTaskId(CONNECTOR_NAME, 0)),
                ConnectorType.SOURCE);
        doNothing().when(connectorInfoCb).onCompletion(null, connInfo);

        TaskInfo taskInfo = new TaskInfo(new ConnectorTaskId(CONNECTOR_NAME, 0), taskConfig(SourceSink.SOURCE));
        doNothing().when(taskConfigsCb).onCompletion(null, singletonList(taskInfo));

        Map<ConnectorTaskId, Map<String, String>> tasksConfig = Collections.singletonMap(new ConnectorTaskId(CONNECTOR_NAME, 0),
                taskConfig(SourceSink.SOURCE));
        doNothing().when(tasksConfigCb).onCompletion(null, tasksConfig);

        // All operations are synchronous for StandaloneHerder, so we don't need to actually wait after making each call
        herder.connectors(listConnectorsCb);
        herder.connectorInfo(CONNECTOR_NAME, connectorInfoCb);
        herder.connectorConfig(CONNECTOR_NAME, connectorConfigCb);
        herder.taskConfigs(CONNECTOR_NAME, taskConfigsCb);
        herder.tasksConfig(CONNECTOR_NAME, tasksConfigCb);

        herder.putConnectorConfig(CONNECTOR_NAME, connConfig, false, createCallback);
        Herder.Created<ConnectorInfo> connectorInfo = createCallback.get(WAIT_TIME_MS, TimeUnit.MILLISECONDS);
        assertEquals(createdInfo(SourceSink.SOURCE), connectorInfo.result());

        reset(transformer);
        herder.connectors(listConnectorsCb);
        herder.connectorInfo(CONNECTOR_NAME, connectorInfoCb);
        herder.connectorConfig(CONNECTOR_NAME, connectorConfigCb);
        herder.taskConfigs(CONNECTOR_NAME, taskConfigsCb);
        herder.tasksConfig(CONNECTOR_NAME, tasksConfigCb);
        // Config transformation should not occur when requesting connector or task info
        verify(transformer, never()).transform(eq(CONNECTOR_NAME), any());
    }

    @Test
    public void testPutConnectorConfig() throws Exception {
        Map<String, String> connConfig = connectorConfig(SourceSink.SOURCE);
        Map<String, String> newConnConfig = new HashMap<>(connConfig);
        newConnConfig.put("foo", "bar");

        Callback<Map<String, String>> connectorConfigCb = mock(Callback.class);


        expectAdd(SourceSink.SOURCE);
        expectConfigValidation(SourceSink.SOURCE, connConfig, newConnConfig);

        // Should get first config
        doNothing().when(connectorConfigCb).onCompletion(null, connConfig);
        // Update config, which requires stopping and restarting
        doNothing().when(worker).stopAndAwaitConnector(CONNECTOR_NAME);
        final ArgumentCaptor<Map<String, String>> capturedConfig = ArgumentCaptor.forClass(Map.class);
        final ArgumentCaptor<Callback<TargetState>> onStart = ArgumentCaptor.forClass(Callback.class);
        doAnswer(invocation -> {
            onStart.getValue().onCompletion(null, TargetState.STARTED);
            return true;
        }).when(worker).startConnector(eq(CONNECTOR_NAME), capturedConfig.capture(), any(),
                eq(herder), eq(TargetState.STARTED), onStart.capture());
        // Generate same task config, which should result in no additional action to restart tasks
        when(worker.connectorTaskConfigs(CONNECTOR_NAME, new SourceConnectorConfig(plugins, newConnConfig, true)))
                .thenReturn(singletonList(taskConfig(SourceSink.SOURCE)));


        herder.putConnectorConfig(CONNECTOR_NAME, connConfig, false, createCallback);
        Herder.Created<ConnectorInfo> connectorInfo = createCallback.get(WAIT_TIME_MS, TimeUnit.MILLISECONDS);
        assertEquals(createdInfo(SourceSink.SOURCE), connectorInfo.result());

        herder.connectorConfig(CONNECTOR_NAME, connectorConfigCb);

        FutureCallback<Herder.Created<ConnectorInfo>> reconfigureCallback = new FutureCallback<>();
        doNothing().when(connectorConfigCb).onCompletion(null, newConnConfig);
        herder.putConnectorConfig(CONNECTOR_NAME, newConnConfig, true, reconfigureCallback);
        Herder.Created<ConnectorInfo> newConnectorInfo = reconfigureCallback.get(1000L, TimeUnit.SECONDS);
        ConnectorInfo newConnInfo = new ConnectorInfo(CONNECTOR_NAME, newConnConfig, singletonList(new ConnectorTaskId(CONNECTOR_NAME, 0)),
                ConnectorType.SOURCE);
        assertEquals(newConnInfo, newConnectorInfo.result());

        assertEquals("bar", capturedConfig.getValue().get("foo"));
        herder.connectorConfig(CONNECTOR_NAME, connectorConfigCb);
        verifyNoMoreInteractions(connectorConfigCb);
    }

    @Test
    public void testPatchConnectorConfigNotFound() {
        Map<String, String> connConfigPatch = new HashMap<>();
        connConfigPatch.put("foo1", "baz1");

        Callback<Herder.Created<ConnectorInfo>> patchCallback = mock(Callback.class);
        herder.patchConnectorConfig(CONNECTOR_NAME, connConfigPatch, patchCallback);

        ArgumentCaptor<NotFoundException> exceptionCaptor = ArgumentCaptor.forClass(NotFoundException.class);
        verify(patchCallback).onCompletion(exceptionCaptor.capture(), isNull());
        assertEquals(exceptionCaptor.getValue().getMessage(), "Connector " + CONNECTOR_NAME + " not found");
    }

    @Test
    public void testPatchConnectorConfig() throws ExecutionException, InterruptedException, TimeoutException {
        // Create the connector.
        Map<String, String> originalConnConfig = connectorConfig(SourceSink.SOURCE);
        originalConnConfig.put("foo0", "unaffected");
        originalConnConfig.put("foo1", "will-be-changed");
        originalConnConfig.put("foo2", "will-be-removed");

        Map<String, String> connConfigPatch = new HashMap<>();
        connConfigPatch.put("foo1", "changed");
        connConfigPatch.put("foo2", null);
        connConfigPatch.put("foo3", "added");

        Map<String, String> patchedConnConfig = new HashMap<>(originalConnConfig);
        patchedConnConfig.put("foo0", "unaffected");
        patchedConnConfig.put("foo1", "changed");
        patchedConnConfig.remove("foo2");
        patchedConnConfig.put("foo3", "added");

        expectAdd(SourceSink.SOURCE);
        expectConfigValidation(SourceSink.SOURCE, originalConnConfig, patchedConnConfig);

        expectConnectorStartingWithoutTasks(originalConnConfig, SourceSink.SOURCE);

        herder.putConnectorConfig(CONNECTOR_NAME, originalConnConfig, false, createCallback);
        createCallback.get(1000L, TimeUnit.SECONDS);

        expectConnectorStartingWithoutTasks(patchedConnConfig, SourceSink.SOURCE);

        FutureCallback<Herder.Created<ConnectorInfo>> patchCallback = new FutureCallback<>();
        herder.patchConnectorConfig(CONNECTOR_NAME, connConfigPatch, patchCallback);

        Map<String, String> returnedConfig = patchCallback.get(1000L, TimeUnit.SECONDS).result().config();
        assertEquals(patchedConnConfig, returnedConfig);

        // Also check the returned config when requested.
        FutureCallback<Map<String, String>> configCallback = new FutureCallback<>();
        herder.connectorConfig(CONNECTOR_NAME, configCallback);

        Map<String, String> returnedConfig2 = configCallback.get(1000L, TimeUnit.SECONDS);
        assertEquals(patchedConnConfig, returnedConfig2);
    }

    private void expectConnectorStartingWithoutTasks(Map<String, String> config, SourceSink sourceSink) {
        doNothing().when(worker).stopAndAwaitConnector(CONNECTOR_NAME);
        final ArgumentCaptor<Callback<TargetState>> onStart = ArgumentCaptor.forClass(Callback.class);
        doAnswer(invocation -> {
            onStart.getValue().onCompletion(null, TargetState.STARTED);
            return true;
        }).when(worker).startConnector(eq(CONNECTOR_NAME), any(Map.class), any(),
                eq(herder), eq(TargetState.STARTED), onStart.capture());
        ConnectorConfig connConfig = sourceSink == SourceSink.SOURCE ?
                new SourceConnectorConfig(plugins, config, true) :
                new SinkConnectorConfig(plugins, config);
        when(worker.connectorTaskConfigs(CONNECTOR_NAME, connConfig))
                .thenReturn(emptyList());
    }

    @Test
    public void testPutTaskConfigs() {
        Callback<Void> cb = mock(Callback.class);

        assertThrows(UnsupportedOperationException.class, () -> herder.putTaskConfigs(CONNECTOR_NAME,
                singletonList(singletonMap("config", "value")), cb, null));
    }

    @Test
    public void testCorruptConfig() {
        Map<String, String> config = new HashMap<>();
        config.put(ConnectorConfig.NAME_CONFIG, CONNECTOR_NAME);
        config.put(ConnectorConfig.CONNECTOR_CLASS_CONFIG, BogusSinkConnector.class.getName());
        config.put(SinkConnectorConfig.TOPICS_CONFIG, TOPICS_LIST_STR);
        Connector connectorMock = mock(SinkConnector.class);
        String error = "This is an error in your config!";
        List<String> errors = new ArrayList<>(singletonList(error));
        String key = "foo.invalid.key";
        when(connectorMock.validate(config)).thenReturn(
                new Config(
                        singletonList(new ConfigValue(key, null, Collections.emptyList(), errors))
                )
        );
        ConfigDef configDef = new ConfigDef();
        configDef.define(key, ConfigDef.Type.STRING, ConfigDef.Importance.HIGH, "");
        when(worker.configTransformer()).thenReturn(transformer);
        final ArgumentCaptor<Map<String, String>> configCapture = ArgumentCaptor.forClass(Map.class);
        when(transformer.transform(configCapture.capture())).thenAnswer(invocation -> configCapture.getValue());
        when(worker.getPlugins()).thenReturn(plugins);
        when(plugins.connectorLoader(anyString())).thenReturn(pluginLoader);
        when(plugins.withClassLoader(pluginLoader)).thenReturn(loaderSwap);
        when(plugins.newConnector(anyString())).thenReturn(connectorMock);
        when(connectorMock.config()).thenReturn(configDef);

        herder.putConnectorConfig(CONNECTOR_NAME, config, true, createCallback);
        ExecutionException e = assertThrows(
                "Should have failed to configure connector",
                ExecutionException.class,
                () -> createCallback.get(WAIT_TIME_MS, TimeUnit.MILLISECONDS)
        );
        assertNotNull(e.getCause());
        Throwable cause = e.getCause();
        assertInstanceOf(BadRequestException.class, cause);
        assertEquals(
                cause.getMessage(),
                "Connector configuration is invalid and contains the following 1 error(s):\n" +
                        error + "\n" +
                        "You can also find the above list of errors at the endpoint `/connector-plugins/{connectorType}/config/validate`"
        );
        verify(loaderSwap).close();
    }

    @Test
    public void testTargetStates() throws Exception {
        expectAdd(SourceSink.SOURCE);

        Map<String, String> connectorConfig = connectorConfig(SourceSink.SOURCE);
        expectConfigValidation(SourceSink.SOURCE, connectorConfig);

        // We pause, then stop, the connector
        expectTargetState(CONNECTOR_NAME, TargetState.PAUSED);
        expectTargetState(CONNECTOR_NAME, TargetState.STOPPED);

        expectStop();


        FutureCallback<Void> stopCallback = new FutureCallback<>();
        FutureCallback<List<TaskInfo>> taskConfigsCallback = new FutureCallback<>();

        herder.putConnectorConfig(CONNECTOR_NAME, connectorConfig, false, createCallback);
        Herder.Created<ConnectorInfo> connectorInfo = createCallback.get(WAIT_TIME_MS, TimeUnit.MILLISECONDS);
        assertEquals(createdInfo(SourceSink.SOURCE), connectorInfo.result());
        herder.pauseConnector(CONNECTOR_NAME);
        herder.stopConnector(CONNECTOR_NAME, stopCallback);
        verify(statusBackingStore).put(new TaskStatus(new ConnectorTaskId(CONNECTOR_NAME, 0), AbstractStatus.State.DESTROYED, WORKER_ID, 0));
        stopCallback.get(WAIT_TIME_MS, TimeUnit.MILLISECONDS);
        herder.taskConfigs(CONNECTOR_NAME, taskConfigsCallback);
        assertEquals(Collections.emptyList(), taskConfigsCallback.get(WAIT_TIME_MS, TimeUnit.MILLISECONDS));

        // herder.stop() should stop any running connectors and tasks even if destroyConnector was not invoked
        herder.stop();
        assertTrue(noneConnectorClientConfigOverridePolicy.isClosed());
        verify(worker).stop();
        verify(statusBackingStore).put(new TaskStatus(new ConnectorTaskId(CONNECTOR_NAME, 0), AbstractStatus.State.DESTROYED, WORKER_ID, 0));
        verify(statusBackingStore).stop();
    }

    @Test
    public void testModifyConnectorOffsetsUnknownConnector() {
        FutureCallback<Message> alterOffsetsCallback = new FutureCallback<>();
        herder.alterConnectorOffsets("unknown-connector",
                Collections.singletonMap(Collections.singletonMap("partitionKey", "partitionValue"), Collections.singletonMap("offsetKey", "offsetValue")),
                alterOffsetsCallback);
<<<<<<< HEAD
        ExecutionException e = assertThrows(ExecutionException.class, () -> alterOffsetsCallback.get(1000L, TimeUnit.MILLISECONDS));
=======
        ExecutionException e = assertThrows(ExecutionException.class, () -> alterOffsetsCallback.get(WAIT_TIME_MS, TimeUnit.MILLISECONDS));
>>>>>>> 0971924e
        assertInstanceOf(NotFoundException.class, e.getCause());

        FutureCallback<Message> resetOffsetsCallback = new FutureCallback<>();
        herder.resetConnectorOffsets("unknown-connector", resetOffsetsCallback);
<<<<<<< HEAD
        e = assertThrows(ExecutionException.class, () -> resetOffsetsCallback.get(1000L, TimeUnit.MILLISECONDS));
=======
        e = assertThrows(ExecutionException.class, () -> resetOffsetsCallback.get(WAIT_TIME_MS, TimeUnit.MILLISECONDS));
>>>>>>> 0971924e
        assertInstanceOf(NotFoundException.class, e.getCause());
    }

    @Test
    public void testModifyConnectorOffsetsConnectorNotInStoppedState() {
        herder.configState = new ClusterConfigState(
                10,
                null,
                Collections.singletonMap(CONNECTOR_NAME, 3),
                Collections.singletonMap(CONNECTOR_NAME, connectorConfig(SourceSink.SOURCE)),
                Collections.singletonMap(CONNECTOR_NAME, TargetState.PAUSED),
                Collections.emptyMap(),
                Collections.emptyMap(),
                Collections.emptyMap(),
                Collections.emptySet(),
                Collections.emptySet()
        );

        FutureCallback<Message> alterOffsetsCallback = new FutureCallback<>();
        herder.alterConnectorOffsets(CONNECTOR_NAME,
                Collections.singletonMap(Collections.singletonMap("partitionKey", "partitionValue"), Collections.singletonMap("offsetKey", "offsetValue")),
                alterOffsetsCallback);
<<<<<<< HEAD
        ExecutionException e = assertThrows(ExecutionException.class, () -> alterOffsetsCallback.get(1000L, TimeUnit.MILLISECONDS));
=======
        ExecutionException e = assertThrows(ExecutionException.class, () -> alterOffsetsCallback.get(WAIT_TIME_MS, TimeUnit.MILLISECONDS));
>>>>>>> 0971924e
        assertInstanceOf(BadRequestException.class, e.getCause());

        FutureCallback<Message> resetOffsetsCallback = new FutureCallback<>();
        herder.resetConnectorOffsets(CONNECTOR_NAME, resetOffsetsCallback);
<<<<<<< HEAD
        e = assertThrows(ExecutionException.class, () -> resetOffsetsCallback.get(1000L, TimeUnit.MILLISECONDS));
=======
        e = assertThrows(ExecutionException.class, () -> resetOffsetsCallback.get(WAIT_TIME_MS, TimeUnit.MILLISECONDS));
>>>>>>> 0971924e
        assertInstanceOf(BadRequestException.class, e.getCause());
    }

    @Test
    public void testAlterConnectorOffsets() throws Exception {
        ArgumentCaptor<Callback<Message>> workerCallbackCapture = ArgumentCaptor.forClass(Callback.class);
        Message msg = new Message("The offsets for this connector have been altered successfully");
        doAnswer(invocation -> {
            workerCallbackCapture.getValue().onCompletion(null, msg);
            return null;
        }).when(worker).modifyConnectorOffsets(eq(CONNECTOR_NAME), eq(connectorConfig(SourceSink.SOURCE)), any(Map.class), workerCallbackCapture.capture());

        herder.configState = new ClusterConfigState(
                10,
                null,
                Collections.singletonMap(CONNECTOR_NAME, 0),
                Collections.singletonMap(CONNECTOR_NAME, connectorConfig(SourceSink.SOURCE)),
                Collections.singletonMap(CONNECTOR_NAME, TargetState.STOPPED),
                Collections.emptyMap(),
                Collections.emptyMap(),
                Collections.emptyMap(),
                Collections.emptySet(),
                Collections.emptySet()
        );
        FutureCallback<Message> alterOffsetsCallback = new FutureCallback<>();
        herder.alterConnectorOffsets(CONNECTOR_NAME,
                Collections.singletonMap(Collections.singletonMap("partitionKey", "partitionValue"), Collections.singletonMap("offsetKey", "offsetValue")),
                alterOffsetsCallback);
        assertEquals(msg, alterOffsetsCallback.get(1000, TimeUnit.MILLISECONDS));
    }

    @Test
    public void testResetConnectorOffsets() throws Exception {
        ArgumentCaptor<Callback<Message>> workerCallbackCapture = ArgumentCaptor.forClass(Callback.class);
        Message msg = new Message("The offsets for this connector have been reset successfully");

        doAnswer(invocation -> {
            workerCallbackCapture.getValue().onCompletion(null, msg);
            return null;
        }).when(worker).modifyConnectorOffsets(eq(CONNECTOR_NAME), eq(connectorConfig(SourceSink.SOURCE)), isNull(), workerCallbackCapture.capture());

        herder.configState = new ClusterConfigState(
                10,
                null,
                Collections.singletonMap(CONNECTOR_NAME, 0),
                Collections.singletonMap(CONNECTOR_NAME, connectorConfig(SourceSink.SOURCE)),
                Collections.singletonMap(CONNECTOR_NAME, TargetState.STOPPED),
                Collections.emptyMap(),
                Collections.emptyMap(),
                Collections.emptyMap(),
                Collections.emptySet(),
                Collections.emptySet()
        );
        FutureCallback<Message> resetOffsetsCallback = new FutureCallback<>();
        herder.resetConnectorOffsets(CONNECTOR_NAME, resetOffsetsCallback);
        assertEquals(msg, resetOffsetsCallback.get(1000, TimeUnit.MILLISECONDS));
    }

    @Test()
    public void testRequestTaskReconfigurationDoesNotDeadlock() throws Exception {
        expectAdd(SourceSink.SOURCE);

        // Start the connector
        Map<String, String> config = connectorConfig(SourceSink.SOURCE);
        // Prepare for connector and task config update
        Map<String, String> newConfig = connectorConfig(SourceSink.SOURCE);
        newConfig.put("dummy-connector-property", "yes");
        expectConfigValidation(SourceSink.SOURCE, config, newConfig);
        mockStartConnector(newConfig, TargetState.STARTED, TargetState.STARTED, null);
        herder.putConnectorConfig(CONNECTOR_NAME, config, false, createCallback);

        // Wait on connector to start
        Herder.Created<ConnectorInfo> connectorInfo = createCallback.get(WAIT_TIME_MS, TimeUnit.MILLISECONDS);
        assertEquals(createdInfo(SourceSink.SOURCE), connectorInfo.result());

        // Prepare for task config update
        when(worker.connectorNames()).thenReturn(Collections.singleton(CONNECTOR_NAME));
        expectStop();


        // Common invocations
        when(worker.startSourceTask(eq(new ConnectorTaskId(CONNECTOR_NAME, 0)), any(), any(), any(), eq(herder), eq(TargetState.STARTED))).thenReturn(true);
        Map<String, String> updatedTaskConfig1 = taskConfig(SourceSink.SOURCE);
        updatedTaskConfig1.put("dummy-task-property", "1");
        Map<String, String> updatedTaskConfig2 = taskConfig(SourceSink.SOURCE);
        updatedTaskConfig2.put("dummy-task-property", "2");
        when(worker.connectorTaskConfigs(eq(CONNECTOR_NAME), any()))
                .thenReturn(
                        Collections.singletonList(updatedTaskConfig1),
                        Collections.singletonList(updatedTaskConfig2));

        // Set new config on the connector and tasks
        FutureCallback<Herder.Created<ConnectorInfo>> reconfigureCallback = new FutureCallback<>();
        herder.putConnectorConfig(CONNECTOR_NAME, newConfig, true, reconfigureCallback);

        // Reconfigure the tasks
        herder.requestTaskReconfiguration(CONNECTOR_NAME);

        // Wait on connector update
        Herder.Created<ConnectorInfo> updatedConnectorInfo = reconfigureCallback.get(WAIT_TIME_MS, TimeUnit.MILLISECONDS);
        ConnectorInfo expectedConnectorInfo = new ConnectorInfo(CONNECTOR_NAME, newConfig, singletonList(new ConnectorTaskId(CONNECTOR_NAME, 0)), ConnectorType.SOURCE);
        assertEquals(expectedConnectorInfo, updatedConnectorInfo.result());

        verify(statusBackingStore, times(2)).put(new TaskStatus(new ConnectorTaskId(CONNECTOR_NAME, 0), TaskStatus.State.DESTROYED, WORKER_ID, 0));
    }

    private void expectAdd(SourceSink sourceSink) {
        Map<String, String> connectorProps = connectorConfig(sourceSink);
        ConnectorConfig connConfig = sourceSink == SourceSink.SOURCE ?
                new SourceConnectorConfig(plugins, connectorProps, true) :
                new SinkConnectorConfig(plugins, connectorProps);

        mockStartConnector(connectorProps, TargetState.STARTED, TargetState.STARTED, null);
        when(worker.isRunning(CONNECTOR_NAME)).thenReturn(true);
        if (sourceSink == SourceSink.SOURCE) {
            when(worker.isTopicCreationEnabled()).thenReturn(true);
        }

        // And we should instantiate the tasks. For a sink task, we should see added properties for the input topic partitions

        Map<String, String> generatedTaskProps = taskConfig(sourceSink);

        when(worker.connectorTaskConfigs(CONNECTOR_NAME, connConfig))
                .thenReturn(singletonList(generatedTaskProps));

        ClusterConfigState configState = new ClusterConfigState(
                -1,
                null,
                Collections.singletonMap(CONNECTOR_NAME, 1),
                Collections.singletonMap(CONNECTOR_NAME, connectorConfig(sourceSink)),
                Collections.singletonMap(CONNECTOR_NAME, TargetState.STARTED),
                Collections.singletonMap(new ConnectorTaskId(CONNECTOR_NAME, 0), generatedTaskProps),
                Collections.emptyMap(),
                Collections.emptyMap(),
                new HashSet<>(),
                new HashSet<>(),
                transformer);
        if (sourceSink.equals(SourceSink.SOURCE)) {
            when(worker.startSourceTask(new ConnectorTaskId(CONNECTOR_NAME, 0), configState, connectorConfig(sourceSink), generatedTaskProps, herder, TargetState.STARTED)).thenReturn(true);
        } else {
            when(worker.startSinkTask(new ConnectorTaskId(CONNECTOR_NAME, 0), configState, connectorConfig(sourceSink), generatedTaskProps, herder, TargetState.STARTED)).thenReturn(true);
        }

        ArgumentCaptor<Map<String, String>> configCapture = ArgumentCaptor.forClass(Map.class);
        when(herder.connectorType(configCapture.capture())).thenAnswer(invocation -> {
            String connectorClass = configCapture.getValue().get(ConnectorConfig.CONNECTOR_CLASS_CONFIG);
            if (BogusSourceConnector.class.getName().equals(connectorClass)) {
                return ConnectorType.SOURCE;
            } else if (BogusSinkConnector.class.getName().equals(connectorClass)) {
                return ConnectorType.SINK;
            }
            return ConnectorType.UNKNOWN;
        });

        when(worker.isSinkConnector(CONNECTOR_NAME))
                .thenReturn(sourceSink == SourceSink.SINK);
    }

    private void expectTargetState(String connector, TargetState state) {
        ArgumentCaptor<Callback<TargetState>> stateChangeCallback = ArgumentCaptor.forClass(Callback.class);

        doAnswer(invocation -> {
            stateChangeCallback.getValue().onCompletion(null, state);
            return null;
        }).when(worker).setTargetState(eq(connector), eq(state), stateChangeCallback.capture());
    }

    private ConnectorInfo createdInfo(SourceSink sourceSink) {
        return new ConnectorInfo(CONNECTOR_NAME, connectorConfig(sourceSink),
                singletonList(new ConnectorTaskId(CONNECTOR_NAME, 0)),
                SourceSink.SOURCE == sourceSink ? ConnectorType.SOURCE : ConnectorType.SINK);
    }

    private void expectStop() {
        ConnectorTaskId task = new ConnectorTaskId(CONNECTOR_NAME, 0);
        doNothing().when(worker).stopAndAwaitTasks(singletonList(task));
        doNothing().when(worker).stopAndAwaitConnector(CONNECTOR_NAME);
    }

    private void expectDestroy() {
        expectStop();
    }

    private static Map<String, String> connectorConfig(SourceSink sourceSink) {
        Map<String, String> props = new HashMap<>();
        props.put(ConnectorConfig.NAME_CONFIG, CONNECTOR_NAME);
        Class<? extends Connector> connectorClass = sourceSink == SourceSink.SINK ? BogusSinkConnector.class : BogusSourceConnector.class;
        props.put(ConnectorConfig.CONNECTOR_CLASS_CONFIG, connectorClass.getName());
        props.put(ConnectorConfig.TASKS_MAX_CONFIG, "1");
        if (sourceSink == SourceSink.SINK) {
            props.put(SinkTask.TOPICS_CONFIG, TOPICS_LIST_STR);
        } else {
            props.put(DEFAULT_TOPIC_CREATION_PREFIX + REPLICATION_FACTOR_CONFIG, String.valueOf(1));
            props.put(DEFAULT_TOPIC_CREATION_PREFIX + PARTITIONS_CONFIG, String.valueOf(1));
        }
        return props;
    }

    private static Map<String, String> taskConfig(SourceSink sourceSink) {
        HashMap<String, String> generatedTaskProps = new HashMap<>();
        // Connectors can add any settings, so these are arbitrary
        generatedTaskProps.put("foo", "bar");
        Class<? extends Task> taskClass = sourceSink == SourceSink.SINK ? BogusSinkTask.class : BogusSourceTask.class;
        generatedTaskProps.put(TaskConfig.TASK_CLASS_CONFIG, taskClass.getName());
        if (sourceSink == SourceSink.SINK)
            generatedTaskProps.put(SinkTask.TOPICS_CONFIG, TOPICS_LIST_STR);
        return generatedTaskProps;
    }

    private void expectConfigValidation(
            SourceSink sourceSink,
            Map<String, String>... configs
    ) {
        // config validation
        Connector connectorMock = sourceSink == SourceSink.SOURCE ? mock(SourceConnector.class) : mock(SinkConnector.class);
        when(worker.configTransformer()).thenReturn(transformer);
        final ArgumentCaptor<Map<String, String>> configCapture = ArgumentCaptor.forClass(Map.class);
        when(transformer.transform(configCapture.capture())).thenAnswer(invocation -> configCapture.getValue());
        when(worker.getPlugins()).thenReturn(plugins);
        when(plugins.connectorLoader(anyString())).thenReturn(pluginLoader);
        when(plugins.withClassLoader(pluginLoader)).thenReturn(loaderSwap);

        // Assume the connector should always be created
        when(worker.getPlugins()).thenReturn(plugins);
        when(plugins.newConnector(anyString())).thenReturn(connectorMock);
        when(connectorMock.config()).thenReturn(new ConfigDef());

        // Set up validation for each config
        for (Map<String, String> config : configs) {
            when(connectorMock.validate(config)).thenReturn(new Config(Collections.emptyList()));
        }
    }

    // We need to use a real class here due to some issue with mocking java.lang.Class
    private static abstract class BogusSourceConnector extends SourceConnector {
    }

    private static abstract class BogusSourceTask extends SourceTask {
    }

    private static abstract class BogusSinkConnector extends SinkConnector {
    }

    private static abstract class BogusSinkTask extends SourceTask {
    }

    private void verifyConnectorStatusRestart() {
        ArgumentCaptor<ConnectorStatus> connectorStatus = ArgumentCaptor.forClass(ConnectorStatus.class);
        verify(statusBackingStore).put(connectorStatus.capture());
        assertEquals(CONNECTOR_NAME, connectorStatus.getValue().id());
        assertEquals(AbstractStatus.State.RESTARTING, connectorStatus.getValue().state());
    }

    private void mockStartConnector(Map<String, String> config, TargetState result, TargetState targetState, Exception exception) {
        final ArgumentCaptor<Callback<TargetState>> onStart = ArgumentCaptor.forClass(Callback.class);
        doAnswer(invocation -> {
            onStart.getValue().onCompletion(exception, result);
            return true;
        }).when(worker).startConnector(eq(CONNECTOR_NAME), eq(config),
                any(HerderConnectorContext.class),
                eq(herder), eq(targetState), onStart.capture());
    }
}<|MERGE_RESOLUTION|>--- conflicted
+++ resolved
@@ -446,11 +446,7 @@
         FutureCallback<ConnectorStateInfo> restartCallback = new FutureCallback<>();
         RestartRequest restartRequest = new RestartRequest("UnknownConnector", false, true);
         herder.restartConnectorAndTasks(restartRequest, restartCallback);
-<<<<<<< HEAD
-        ExecutionException ee = assertThrows(ExecutionException.class, () -> restartCallback.get(1000L, TimeUnit.MILLISECONDS));
-=======
         ExecutionException ee = assertThrows(ExecutionException.class, () -> restartCallback.get(WAIT_TIME_MS, TimeUnit.MILLISECONDS));
->>>>>>> 0971924e
         assertInstanceOf(NotFoundException.class, ee.getCause());
     }
 
@@ -470,11 +466,7 @@
 
         FutureCallback<ConnectorStateInfo> restartCallback = new FutureCallback<>();
         herder.restartConnectorAndTasks(restartRequest, restartCallback);
-<<<<<<< HEAD
-        ExecutionException ee = assertThrows(ExecutionException.class, () -> restartCallback.get(1000L, TimeUnit.MILLISECONDS));
-=======
         ExecutionException ee = assertThrows(ExecutionException.class, () -> restartCallback.get(WAIT_TIME_MS, TimeUnit.MILLISECONDS));
->>>>>>> 0971924e
         assertInstanceOf(NotFoundException.class, ee.getCause());
         assertTrue(ee.getMessage().contains("Status for connector"));
     }
@@ -925,20 +917,12 @@
         herder.alterConnectorOffsets("unknown-connector",
                 Collections.singletonMap(Collections.singletonMap("partitionKey", "partitionValue"), Collections.singletonMap("offsetKey", "offsetValue")),
                 alterOffsetsCallback);
-<<<<<<< HEAD
-        ExecutionException e = assertThrows(ExecutionException.class, () -> alterOffsetsCallback.get(1000L, TimeUnit.MILLISECONDS));
-=======
         ExecutionException e = assertThrows(ExecutionException.class, () -> alterOffsetsCallback.get(WAIT_TIME_MS, TimeUnit.MILLISECONDS));
->>>>>>> 0971924e
         assertInstanceOf(NotFoundException.class, e.getCause());
 
         FutureCallback<Message> resetOffsetsCallback = new FutureCallback<>();
         herder.resetConnectorOffsets("unknown-connector", resetOffsetsCallback);
-<<<<<<< HEAD
-        e = assertThrows(ExecutionException.class, () -> resetOffsetsCallback.get(1000L, TimeUnit.MILLISECONDS));
-=======
         e = assertThrows(ExecutionException.class, () -> resetOffsetsCallback.get(WAIT_TIME_MS, TimeUnit.MILLISECONDS));
->>>>>>> 0971924e
         assertInstanceOf(NotFoundException.class, e.getCause());
     }
 
@@ -961,20 +945,12 @@
         herder.alterConnectorOffsets(CONNECTOR_NAME,
                 Collections.singletonMap(Collections.singletonMap("partitionKey", "partitionValue"), Collections.singletonMap("offsetKey", "offsetValue")),
                 alterOffsetsCallback);
-<<<<<<< HEAD
-        ExecutionException e = assertThrows(ExecutionException.class, () -> alterOffsetsCallback.get(1000L, TimeUnit.MILLISECONDS));
-=======
         ExecutionException e = assertThrows(ExecutionException.class, () -> alterOffsetsCallback.get(WAIT_TIME_MS, TimeUnit.MILLISECONDS));
->>>>>>> 0971924e
         assertInstanceOf(BadRequestException.class, e.getCause());
 
         FutureCallback<Message> resetOffsetsCallback = new FutureCallback<>();
         herder.resetConnectorOffsets(CONNECTOR_NAME, resetOffsetsCallback);
-<<<<<<< HEAD
-        e = assertThrows(ExecutionException.class, () -> resetOffsetsCallback.get(1000L, TimeUnit.MILLISECONDS));
-=======
         e = assertThrows(ExecutionException.class, () -> resetOffsetsCallback.get(WAIT_TIME_MS, TimeUnit.MILLISECONDS));
->>>>>>> 0971924e
         assertInstanceOf(BadRequestException.class, e.getCause());
     }
 
