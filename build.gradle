--- conflicted
+++ resolved
@@ -43,6 +43,7 @@
   // includes spotbugs version 4.7.4, in which case CVE-2022-42920 can
   // be dropped from gradle/resources/dependencycheck-suppressions.xml
   id "com.github.spotbugs" version '5.1.3' apply false
+  id 'org.scoverage' version '8.0.3' apply false
   id 'org.scoverage' version '8.0.3' apply false
   // Updating the shadow plugin version to 8.1.1 causes issue with signing and publishing the shadowed
   // artifacts - see https://github.com/johnrengelman/shadow/issues/901
@@ -198,52 +199,7 @@
 
 apply from: file('wrapper.gradle')
 
-<<<<<<< HEAD
 rat.enabled = false
-=======
-if (repo != null) {
-  rat {
-    dependsOn subprojects.collect {
-      it.tasks.matching {
-        it.name == "processMessages" || it.name == "processTestMessages"
-      }
-    }
-
-    verbose.set(true)
-    reportDir.set(project.file('build/rat'))
-    stylesheet.set(file('gradle/resources/rat-output-to-html.xsl'))
-
-    // Exclude everything under the directory that git should be ignoring via .gitignore or that isn't checked in. These
-    // restrict us only to files that are checked in or are staged.
-    excludes = new ArrayList<String>(repo.clean(ignore: false, directories: true, dryRun: true))
-    // And some of the files that we have checked in should also be excluded from this check
-    excludes.addAll([
-        '**/.git/**',
-        '**/build/**',
-        'CONTRIBUTING.md',
-        'PULL_REQUEST_TEMPLATE.md',
-        'gradlew',
-        'gradlew.bat',
-        'gradle/wrapper/gradle-wrapper.properties',
-        'trogdor/README.md',
-        '**/README.md',
-        '**/id_rsa',
-        '**/id_rsa.pub',
-        'checkstyle/suppressions.xml',
-        'streams/quickstart/java/src/test/resources/projects/basic/goal.txt',
-        'streams/streams-scala/logs/*',
-        'licenses/*',
-        '**/generated/**',
-        'clients/src/test/resources/serializedData/*',
-        'docker/test/fixtures/secrets/*',
-        'docker/examples/fixtures/secrets/*',
-        'docker/docker_official_images/.gitkeep'
-    ])
-  }
-} else {
-  rat.enabled = false
-}
->>>>>>> 0971924e
 println("Starting build with version $version (commit id ${commitId == null ? "null" : commitId.take(8)}) using Gradle $gradleVersion, Java ${JavaVersion.current()} and Scala ${versions.scala}")
 println("Build properties: maxParallelForks=$maxTestForks, maxScalacThreads=$maxScalacThreads, maxTestRetries=$userMaxTestRetries")
 
@@ -819,11 +775,7 @@
   }
 
   if (userEnableTestCoverage) {
-<<<<<<< HEAD
-    def coverageGen = it.path == ':core' ? 'reportScoverage' : 'jacocoTestReport'
-=======
     def coverageGen = it.path == ':core' ? 'reportTestScoverage' : 'jacocoTestReport'
->>>>>>> 0971924e
     tasks.register('reportCoverage').configure { dependsOn(coverageGen) }
   }
 
@@ -2188,15 +2140,10 @@
 }
 
 project(':tools') {
-<<<<<<< HEAD
-  archivesBaseName = "kafka-tools"
-  // TODO: compare the kafka and fix the incorrected exclude
-=======
   base {
     archivesName = "kafka-tools"
   }
 
->>>>>>> 0971924e
   dependencies {
     implementation (project(':clients')){
       exclude group: 'org.slf4j', module: '*'
@@ -2426,11 +2373,8 @@
     testImplementation project(':tools')
     testImplementation project(':core').sourceSets.test.output
     testImplementation project(':storage')
-<<<<<<< HEAD
-=======
     testImplementation project(':group-coordinator')
     testImplementation project(':transaction-coordinator')
->>>>>>> 0971924e
     testImplementation project(':server-common')
     testImplementation project(':server-common').sourceSets.test.output
     testImplementation project(':server')
@@ -2442,7 +2386,6 @@
     testImplementation libs.hamcrest
     testImplementation libs.mockitoCore
     testImplementation libs.mockitoJunitJupiter // supports MockitoExtension
-    testImplementation project(':group-coordinator')
 
     testRuntimeOnly project(':streams:test-utils')
     testRuntimeOnly libs.slf4jlog4j
@@ -3044,13 +2987,9 @@
 }
 
 project(':streams:upgrade-system-tests-37') {
-<<<<<<< HEAD
-  archivesBaseName = "kafka-streams-upgrade-system-tests-37"
-=======
   base {
     archivesName = "kafka-streams-upgrade-system-tests-37"
   }
->>>>>>> 0971924e
 
   dependencies {
     testImplementation libs.kafkaStreams_37
@@ -3243,11 +3182,7 @@
     api libs.jacksonAfterburner
 
     implementation libs.slf4jApi
-<<<<<<< HEAD
-    
-=======
-
->>>>>>> 0971924e
+
     testImplementation libs.junitJupiter
 
     testRuntimeOnly libs.slf4jlog4j
@@ -3316,18 +3251,13 @@
 
     testImplementation project(':clients').sourceSets.test.output
     testImplementation project(':core')
-    testImplementation project(':server')
     testImplementation project(':metadata')
     testImplementation project(':core').sourceSets.test.output
     testImplementation project(':server-common')
-<<<<<<< HEAD
-=======
     testImplementation project(':server')
     testImplementation project(':group-coordinator')
->>>>>>> 0971924e
     testImplementation project(':storage')
     testImplementation project(':connect:test-plugins')
-    testImplementation project(':group-coordinator')
 
     testImplementation libs.easymock
     testImplementation libs.junitJupiterApi
